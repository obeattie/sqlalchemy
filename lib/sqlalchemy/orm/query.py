# orm/query.py
# Copyright (C) 2005, 2006, 2007, 2008 Michael Bayer mike_mp@zzzcomputing.com
#
# This module is part of SQLAlchemy and is released under
# the MIT License: http://www.opensource.org/licenses/mit-license.php

"""The Query class and support.

Defines the [sqlalchemy.orm.query#Query] class, the central construct used by
the ORM to construct database queries.

The ``Query`` class should not be confused with the
[sqlalchemy.sql.expression#Select] class, which defines database SELECT
operations at the SQL (non-ORM) level.  ``Query`` differs from ``Select`` in
that it returns ORM-mapped objects and interacts with an ORM session, whereas
the ``Select`` construct interacts directly with the database to return
iterable result sets.
"""

from itertools import chain
from sqlalchemy import sql, util, exceptions, logging
from sqlalchemy.sql import util as sql_util
from sqlalchemy.sql import expression, visitors, operators
from sqlalchemy.orm import mapper, object_mapper
from sqlalchemy.orm.mapper import _state_mapper, _class_to_mapper
from sqlalchemy.orm import util as mapperutil
from sqlalchemy.orm import interfaces

__all__ = ['Query', 'QueryContext']


class Query(object):
    """Encapsulates the object-fetching operations provided by Mappers."""

    def __init__(self, class_or_mapper, session=None, entity_name=None):
        self._session = session
        
        self._with_options = []
        self._lockmode = None
        
        self._entities = []
        self._order_by = False
        self._group_by = False
        self._distinct = False
        self._offset = None
        self._limit = None
        self._statement = None
        self._params = {}
        self._yield_per = None
        self._criterion = None
        self.__joinable_tables = None
        self._having = None
        self._column_aggregate = None
        self._populate_existing = False
        self._version_check = False
        self._autoflush = True
        
        self._attributes = {}
        self._current_path = ()
        self._only_load_props = None
        self._refresh_instance = None
        
        self.__init_mapper(_class_to_mapper(class_or_mapper, entity_name=entity_name))

<<<<<<< HEAD
        if self.select_mapper._clause_adapter:
            self._adapter = mapperutil.AliasedClauses(self.table, adapter=self.select_mapper._clause_adapter)
        else:
            self._adapter = None
            
    def _no_criterion(self, meth):
        q = self._clone()
=======
    def __init_mapper(self, mapper):
        """populate all instance variables derived from this Query's mapper."""
        
        self.mapper = mapper
        self.table = self._from_obj = self.mapper.mapped_table
        self._eager_loaders = util.Set(chain(*[mp._eager_loaders for mp in [m for m in self.mapper.iterate_to_root()]]))
        self._extension = self.mapper.extension
        self._aliases_head = self._aliases_tail = None
        self._alias_ids = {}
        self._joinpoint = self.mapper
        self._entities.append(_PrimaryMapperEntity(self.mapper))
        if self.mapper.with_polymorphic:
            self.__set_with_polymorphic(*self.mapper.with_polymorphic)
        else:
            self._with_polymorphic = []

    def __generate_alias_ids(self):
        self._alias_ids = dict([
            (k, list(v)) for k, v in self._alias_ids.iteritems()
        ])
>>>>>>> 0b8b0c64

    def __no_criterion(self, meth):
        return self.__conditional_clone(meth, [self.__no_criterion_condition])

    def __no_statement(self, meth):
        return self.__conditional_clone(meth, [self.__no_statement_condition])

    def __reset_all(self, mapper, meth):
        q = self.__conditional_clone(meth, [self.__no_criterion_condition])
        q.__init_mapper(mapper, mapper)
        return q

    def __set_select_from(self, from_obj):
        if isinstance(from_obj, expression._SelectBaseMixin):
            # alias SELECTs and unions
            from_obj = from_obj.alias()

        self._from_obj = from_obj
        self._alias_ids = {}
        
        if self.table not in self._get_joinable_tables():
            self._aliases_head = self._aliases_tail = mapperutil.AliasedClauses(self._from_obj, equivalents=self.mapper._equivalent_columns)
            self._alias_ids.setdefault(self.table, []).append(self._aliases_head)
        else:
            self._aliases_head = self._aliases_tail = None

    def __set_with_polymorphic(self, cls_or_mappers, selectable=None):
        mappers, from_obj = self.mapper._with_polymorphic_args(cls_or_mappers, selectable)
        self._with_polymorphic = mappers
        self.__set_select_from(from_obj)

    def __no_criterion_condition(self, q, meth):
        if q._criterion or q._statement:
            util.warn(
                ("Query.%s() being called on a Query with existing criterion; "
                 "criterion is being ignored.") % meth)

<<<<<<< HEAD
        q._from_obj = self.table
        if self.select_mapper._clause_adapter:
            q._adapter = mapperutil.AliasedClauses(self.table, adapter=self.select_mapper._clause_adapter)
        else:
            q._adapter = None
        q._alias_ids = {}
=======
>>>>>>> 0b8b0c64
        q._joinpoint = self.mapper
        q._statement = q._criterion = None
        q._order_by = q._group_by = q._distinct = False
        q._aliases_tail = q._aliases_head
        q.table = q._from_obj = q.mapper.mapped_table
        if q.mapper.with_polymorphic:
            q.__set_with_polymorphic(*q.mapper.with_polymorphic)

    def __no_entities(self, meth):
        q = self.__no_statement(meth)
        if len(q._entities) > 1 and not isinstance(q._entities[0], _PrimaryMapperEntity):
            raise exceptions.InvalidRequestError(
                ("Query.%s() being called on a Query with existing  "
                 "additional entities or columns - can't replace columns") % meth)
        q._entities = []
        return q
<<<<<<< HEAD
    
    def _no_entities(self, meth):
        q = self._no_statement(meth)
        if q._entities:
            raise exceptions.InvalidRequestError(
                ("Query.%s() being called on a Query with existing  "
                 "additional entities or columns - can't replace columns") % meth)
        q._entities = []
        return q
        
    def _no_statement(self, meth):
        q = self._clone()
=======

    def __no_statement_condition(self, q, meth):
>>>>>>> 0b8b0c64
        if q._statement:
            raise exceptions.InvalidRequestError(
                ("Query.%s() being called on a Query with an existing full "
                 "statement - can't apply criterion.") % meth)

    def __conditional_clone(self, methname=None, conditions=None):
        q = self._clone()
        if conditions:
            for condition in conditions:
                condition(q, methname)
        return q

    def __get_options(self, populate_existing=None, version_check=None, only_load_props=None, refresh_instance=None):
        if populate_existing:
            self._populate_existing = populate_existing
        if version_check:
            self._version_check = version_check
        if refresh_instance:
            self._refresh_instance = refresh_instance
        if only_load_props:
            self._only_load_props = util.Set(only_load_props)
        return self

    def _clone(self):
        q = Query.__new__(Query)
        q.__dict__ = self.__dict__.copy()
        return q

    def session(self):
        if self._session is None:
            return self.mapper.get_session()
        else:
            return self._session
    session = property(session)

    def statement(self):
        """return the full SELECT statement represented by this Query."""
        return self._compile_context().statement
    statement = property(statement)

    def whereclause(self):
        """return the WHERE criterion for this Query."""
        return self._criterion
    whereclause = property(whereclause)

    def _has_main_entity(self):
        return bool(self._only_load_props is None or len(self._only_load_props))
    _has_main_entity = property(_has_main_entity)

    def _with_current_path(self, path):
        """indicate that this query applies to objects loaded within a certain path.
        
        Used by deferred loaders (see strategies.py) which transfer query 
        options from an originating query to a newly generated query intended
        for the deferred load.
        
        """
        q = self._clone()
        q._current_path = path
        return q

    def with_polymorphic(self, cls_or_mappers, selectable=None):
        """Load columns for descendant mappers of this Query's mapper.
        
        Using this method will ensure that each descendant mapper's
        tables are included in the FROM clause, and will allow filter() 
        criterion to be used against those tables.  The resulting 
        instances will also have those columns already loaded so that
        no "post fetch" of those columns will be required.
        
        ``cls_or_mappers`` is a single class or mapper, or list of class/mappers,
        which inherit from this Query's mapper.  Alternatively, it
        may also be the string ``'*'``, in which case all descending 
        mappers will be added to the FROM clause.
        
        ``selectable`` is a table or select() statement that will 
        be used in place of the generated FROM clause.  This argument
        is required if any of the desired mappers use concrete table 
        inheritance, since SQLAlchemy currently cannot generate UNIONs 
        among tables automatically.  If used, the ``selectable`` 
        argument must represent the full set of tables and columns mapped 
        by every desired mapper.  Otherwise, the unaccounted mapped columns
        will result in their table being appended directly to the FROM 
        clause which will usually lead to incorrect results.

        """
        q = self.__no_criterion('with_polymorphic')

        q.__set_with_polymorphic(cls_or_mappers, selectable=selectable)

        return q
    
        
    def yield_per(self, count):
        """Yield only ``count`` rows at a time.

        WARNING: use this method with caution; if the same instance is present
        in more than one batch of rows, end-user changes to attributes will be
        overwritten.

        In particular, it's usually impossible to use this setting with
        eagerly loaded collections (i.e. any lazy=False) since those
        collections will be cleared for a new load when encountered in a
        subsequent result batch.
        """

        q = self._clone()
        q._yield_per = count
        return q

    def get(self, ident, **kwargs):
        """Return an instance of the object based on the given identifier, or None if not found.

        The `ident` argument is a scalar or tuple of primary key column values
        in the order of the table def's primary key columns.
        """

        ret = self._extension.get(self, ident, **kwargs)
        if ret is not mapper.EXT_CONTINUE:
            return ret

        # convert composite types to individual args
        # TODO: account for the order of columns in the
        # ColumnProperty it corresponds to
        if hasattr(ident, '__composite_values__'):
            ident = ident.__composite_values__()

        key = self.mapper.identity_key_from_primary_key(ident)
        return self._get(key, ident, **kwargs)

    def load(self, ident, raiseerr=True, **kwargs):
        """Return an instance of the object based on the given identifier.

        If not found, raises an exception.  The method will **remove all
        pending changes** to the object already existing in the Session.  The
        `ident` argument is a scalar or tuple of primary key column values in
        the order of the table def's primary key columns.
        """

        ret = self._extension.load(self, ident, **kwargs)
        if ret is not mapper.EXT_CONTINUE:
            return ret
        key = self.mapper.identity_key_from_primary_key(ident)
        instance = self.populate_existing()._get(key, ident, **kwargs)
        if instance is None and raiseerr:
            raise exceptions.InvalidRequestError("No instance found for identity %s" % repr(ident))
        return instance

    def query_from_parent(cls, instance, property, **kwargs):
        """Return a new Query with criterion corresponding to a parent instance.

        Return a newly constructed Query object, with criterion corresponding
        to a relationship to the given parent instance.

        instance
          a persistent or detached instance which is related to class
          represented by this query.

         property
           string name of the property which relates this query's class to the
           instance.

         \**kwargs
           all extra keyword arguments are propagated to the constructor of
           Query.
        """

        mapper = object_mapper(instance)
        prop = mapper.get_property(property, resolve_synonyms=True)
        target = prop.mapper
        criterion = prop.compare(operators.eq, instance, value_is_parent=True)
        return Query(target, **kwargs).filter(criterion)
    query_from_parent = classmethod(query_from_parent)

    def autoflush(self, setting):
        """Return a Query with a specific 'autoflush' setting.

        Note that a Session with autoflush=False will
        not autoflush, even if this flag is set to True at the 
        Query level.  Therefore this flag is usually used only
        to disable autoflush for a specific Query.
        
        """
        q = self._clone()
        q._autoflush = setting
        return q

    def populate_existing(self):
        """Return a Query that will refresh all instances loaded.

        This includes all entities accessed from the database, including
        secondary entities, eagerly-loaded collection items.

        All changes present on entities which are already present in the
        session will be reset and the entities will all be marked "clean".

        An alternative to populate_existing() is to expire the Session
        fully using session.expire_all().
        
        """
        q = self._clone()
        q._populate_existing = True
        return q

    def with_parent(self, instance, property=None):
        """add a join criterion corresponding to a relationship to the given parent instance.

            instance
                a persistent or detached instance which is related to class represented
                by this query.

            property
                string name of the property which relates this query's class to the
                instance.  if None, the method will attempt to find a suitable property.

        currently, this method only works with immediate parent relationships, but in the
        future may be enhanced to work across a chain of parent mappers.

        """
        from sqlalchemy.orm import properties
        mapper = object_mapper(instance)
        if property is None:
            for prop in mapper.iterate_properties:
                if isinstance(prop, properties.PropertyLoader) and prop.mapper is self.mapper:
                    break
            else:
                raise exceptions.InvalidRequestError("Could not locate a property which relates instances of class '%s' to instances of class '%s'" % (self.mapper.class_.__name__, instance.__class__.__name__))
        else:
            prop = mapper.get_property(property, resolve_synonyms=True)
        return self.filter(prop.compare(operators.eq, instance, value_is_parent=True))

    def add_entity(self, entity, alias=None, id=None):
        """add a mapped entity to the list of result columns to be returned.

        This will have the effect of all result-returning methods returning a tuple
        of results, the first element being an instance of the primary class for this
        Query, and subsequent elements matching columns or entities which were
        specified via add_column or add_entity.

        When adding entities to the result, its generally desirable to add
        limiting criterion to the query which can associate the primary entity
        of this Query along with the additional entities.  The Query selects
        from all tables with no joining criterion by default.

            entity
                a class or mapper which will be added to the results.

            alias
                a sqlalchemy.sql.Alias object which will be used to select rows.  this
                will match the usage of the given Alias in filter(), order_by(), etc. expressions

            id
                a string ID matching that given to query.join() or query.outerjoin(); rows will be
                selected from the aliased join created via those methods.

        """
        q = self._clone()

        if isinstance(entity, type):
            entity = mapper.class_mapper(entity)
        if alias is not None:
            alias = mapperutil.AliasedClauses(alias)

        q._entities = q._entities + [_MapperEntity(mapper=entity, alias=alias, id=id)]
        return q
    
    def _from_self(self):
        """return a Query that selects from this Query's SELECT statement.
        
        The API for this method hasn't been decided yet and is subject to change.

        """
        q = self._clone()
        q._eager_loaders = util.Set()
        fromclause = q.compile()
        return Query(self.mapper, self.session).select_from(fromclause)
        
    def _values(self, *columns):
        """Turn this query into a 'columns only' query.
        
        The API for this method hasn't been decided yet and is subject to change.

        """
        q = self.__no_entities('_values')
        q._only_load_props = q._eager_loaders = util.Set()

<<<<<<< HEAD
        q._entities = q._entities + [_QueryEntity(mapper=entity, alias=alias, id=id)]
        return q

    def columns(self, columns):
        """Turn this query into a 'columns only' query."""

        q = self._no_entities('columns')
        q._only_load_props = q._eager_loaders = util.Set()

=======
>>>>>>> 0b8b0c64
        for column in columns:
            q._entities.append(self._add_column(column, None))
        return q

    def add_column(self, column, id=None):
        """Add a SQL ColumnElement to the list of result columns to be returned.

        This will have the effect of all result-returning methods returning a
        tuple of results, the first element being an instance of the primary
        class for this Query, and subsequent elements matching columns or
        entities which were specified via add_column or add_entity.

        When adding columns to the result, its generally desirable to add
        limiting criterion to the query which can associate the primary entity
        of this Query along with the additional columns, if the column is
        based on a table or selectable that is not the primary mapped
        selectable.  The Query selects from all tables with no joining
        criterion by default.

        column
          a string column name or sql.ColumnElement to be added to the results.

        """
        q = self._clone()
        q._entities = q._entities + [self._add_column(column, id)]
        return q
    
    def _add_column(self, column, id=None):
        if isinstance(column, interfaces.PropComparator):
            column = column.clause_element()
<<<<<<< HEAD
        return _QueryEntity(column=column, alias=None, id=id)
=======

        elif not isinstance(column, (sql.ColumnElement, basestring)):
            raise exceptions.InvalidRequestError("Invalid column expression '%r'" % column)

        return _ColumnEntity(column=column, id=id)
>>>>>>> 0b8b0c64
        
    def options(self, *args):
        """Return a new Query object, applying the given list of
        MapperOptions.

        """
        return self._options(False, *args)

    def _conditional_options(self, *args):
        return self._options(True, *args)

    def _options(self, conditional, *args):
        q = self._clone()
        # most MapperOptions write to the '_attributes' dictionary,
        # so copy that as well
        q._attributes = q._attributes.copy()
        opts = [o for o in util.flatten_iterator(args)]
        q._with_options = q._with_options + opts
        if conditional:
            for opt in opts:
                opt.process_query_conditionally(q)
        else:
            for opt in opts:
                opt.process_query(q)
        return q

    def with_lockmode(self, mode):
        """Return a new Query object with the specified locking mode."""
        
        q = self._clone()
        q._lockmode = mode
        return q

    def params(self, *args, **kwargs):
        """add values for bind parameters which may have been specified in filter().

        parameters may be specified using \**kwargs, or optionally a single dictionary
        as the first positional argument.  The reason for both is that \**kwargs is
        convenient, however some parameter dictionaries contain unicode keys in which case
        \**kwargs cannot be used.

        """
        q = self._clone()
        if len(args) == 1:
            kwargs.update(args[0])
        elif len(args) > 0:
            raise exceptions.ArgumentError("params() takes zero or one positional argument, which is a dictionary.")
        q._params = q._params.copy()
        q._params.update(kwargs)
        return q

    def filter(self, criterion):
        """apply the given filtering criterion to the query and return the newly resulting ``Query``

        the criterion is any sql.ClauseElement applicable to the WHERE clause of a select.

        """
        if isinstance(criterion, basestring):
            criterion = sql.text(criterion)

        if criterion is not None and not isinstance(criterion, sql.ClauseElement):
            raise exceptions.ArgumentError("filter() argument must be of type sqlalchemy.sql.ClauseElement or string")

<<<<<<< HEAD
        if self._adapter is not None:
            criterion = self._adapter.adapt_clause(criterion)
=======
        if self._aliases_tail:
            criterion = self._aliases_tail.adapt_clause(criterion)
>>>>>>> 0b8b0c64

        q = self.__no_statement("filter")
        if q._criterion is not None:
            q._criterion = q._criterion & criterion
        else:
            q._criterion = criterion
        return q

    def filter_by(self, **kwargs):
        """apply the given filtering criterion to the query and return the newly resulting ``Query``."""

        clauses = [self._joinpoint.get_property(key, resolve_synonyms=True).compare(operators.eq, value)
            for key, value in kwargs.iteritems()]

        return self.filter(sql.and_(*clauses))

<<<<<<< HEAD
    def _get_joinable_tables(self):
        if not self._joinable_tables or self._joinable_tables[0] is not self._from_obj:
            currenttables = [self._from_obj]
            def visit_join(join):
                currenttables.append(join.left)
                currenttables.append(join.right)
            visitors.traverse(self._from_obj, visit_join=visit_join, traverse_options={'column_collections':False, 'aliased_selectables':False})
            self._joinable_tables = (self._from_obj, currenttables)
            return currenttables
        else:
            return self._joinable_tables[1]

    def _join_to(self, keys, outerjoin=False, start=None, create_aliases=True):
        if start is None:
            start = self._joinpoint

        clause = self._from_obj

        currenttables = self._get_joinable_tables()

        # determine if generated joins need to be aliased on the left
        # hand side.
        if self._adapter and not self._aliases:  # at the beginning of a join, look at leftmost adapter
            adapt_against = self._adapter.alias
        elif start.select_table is not start.mapped_table: # in the middle of a join, look for a polymorphic mapper
            adapt_against = start.select_table
        else:
            adapt_against = None

        mapper = start
        alias = self._aliases
        
        if not isinstance(keys, list):
            keys = [keys]
        for key in keys:
            use_selectable = None
            of_type = None

            if isinstance(key, tuple):
                key, use_selectable = key

            if isinstance(key, interfaces.PropComparator):
                prop = key.property
                if getattr(key, '_of_type', None):
                    if use_selectable:
                        raise exceptions.InvalidRequestError("Can't specify use_selectable along with polymorphic property created via of_type().")
                    of_type = key._of_type
                    use_selectable = key._of_type.select_table
            else:
                prop = mapper.get_property(key, resolve_synonyms=True)

            if use_selectable:
                if not use_selectable.is_derived_from(prop.mapper.mapped_table):
                    raise exceptions.InvalidRequestError("Selectable '%s' is not derived from '%s'" % (use_selectable.description, prop.mapper.mapped_table.description))
                if not isinstance(use_selectable, expression.Alias):
                    use_selectable = use_selectable.alias()

            if prop._is_self_referential() and not create_aliases and not use_selectable:
                raise exceptions.InvalidRequestError("Self-referential query on '%s' property requires create_aliases=True argument." % str(prop))

            if prop.select_table not in currenttables or create_aliases or use_selectable:
                if prop.secondary:
                    if use_selectable or create_aliases:
                        alias = mapperutil.PropertyAliasedClauses(prop,
                            prop.primary_join_against(mapper, adapt_against),
                            prop.secondary_join_against(mapper, toselectable=use_selectable),
                            alias,
                            alias=use_selectable
                        )
                        crit = alias.primaryjoin
                        clause = clause.join(alias.secondary, crit, isouter=outerjoin).join(alias.alias, alias.secondaryjoin, isouter=outerjoin)
                    else:
                        crit = prop.primary_join_against(mapper, adapt_against)
                        clause = clause.join(prop.secondary, crit, isouter=outerjoin)
                        clause = clause.join(prop.select_table, prop.secondary_join_against(mapper), isouter=outerjoin)
                else:
                    if use_selectable or create_aliases:
                        alias = mapperutil.PropertyAliasedClauses(prop,
                            prop.primary_join_against(mapper, adapt_against, toselectable=use_selectable),
                            None,
                            alias,
                            alias=use_selectable
                        )
                        crit = alias.primaryjoin
                        clause = clause.join(alias.alias, crit, isouter=outerjoin)
                    else:
                        crit = prop.primary_join_against(mapper, adapt_against)
                        clause = clause.join(prop.select_table, crit, isouter=outerjoin)
            elif not create_aliases and prop.secondary is not None and prop.secondary not in currenttables:
                # TODO: this check is not strong enough for different paths to the same endpoint which
                # does not use secondary tables
                raise exceptions.InvalidRequestError("Can't join to property '%s'; a path to this table along a different secondary table already exists.  Use the `alias=True` argument to `join()`." % prop.key)

            mapper = of_type or prop.mapper

            if use_selectable:
                adapt_against = use_selectable
            elif mapper.select_table is not mapper.mapped_table:
                adapt_against = mapper.select_table

        return (clause, mapper, alias)

    def _generative_col_aggregate(self, col, func):
        """apply the given aggregate function to the query and return the newly
        resulting ``Query``.
        """
        if self._column_aggregate is not None:
            raise exceptions.InvalidRequestError("Query already contains an aggregate column or function")
        q = self._no_statement("aggregate")
        q._column_aggregate = (col, func)
        return q

    def apply_min(self, col):
        """apply the SQL ``min()`` function against the given column to the
        query and return the newly resulting ``Query``.
        """
        return self._generative_col_aggregate(col, sql.func.min)

    def apply_max(self, col):
        """apply the SQL ``max()`` function against the given column to the
        query and return the newly resulting ``Query``.
        """
        return self._generative_col_aggregate(col, sql.func.max)

    def apply_sum(self, col):
        """apply the SQL ``sum()`` function against the given column to the
        query and return the newly resulting ``Query``.
        """
        return self._generative_col_aggregate(col, sql.func.sum)

    def apply_avg(self, col):
        """apply the SQL ``avg()`` function against the given column to the
        query and return the newly resulting ``Query``.
        """
        return self._generative_col_aggregate(col, sql.func.avg)

    def _col_aggregate(self, col, func):
        """Execute ``func()`` function against the given column.

        For performance, only use subselect if `order_by` attribute is set.
        """

        ops = {'distinct':self._distinct, 'order_by':self._order_by or None, 'from_obj':self._from_obj}

        if self._autoflush and not self._populate_existing:
            self.session._autoflush()

        if self._order_by is not False:
            s1 = sql.select([col], self._criterion, **ops).alias('u')
            return self.session.execute(sql.select([func(s1.corresponding_column(col))]), mapper=self.mapper).scalar()
        else:
            return self.session.execute(sql.select([func(col)], self._criterion, **ops), mapper=self.mapper).scalar()
=======
>>>>>>> 0b8b0c64

    def min(self, col):
        """Execute the SQL ``min()`` function against the given column."""

        return self._col_aggregate(col, sql.func.min)

    def max(self, col):
        """Execute the SQL ``max()`` function against the given column."""

        return self._col_aggregate(col, sql.func.max)

    def sum(self, col):
        """Execute the SQL ``sum()`` function against the given column."""

        return self._col_aggregate(col, sql.func.sum)

    def avg(self, col):
        """Execute the SQL ``avg()`` function against the given column."""

        return self._col_aggregate(col, sql.func.avg)

    def order_by(self, *criterion):
        """apply one or more ORDER BY criterion to the query and return the newly resulting ``Query``"""

        q = self.__no_statement("order_by")

<<<<<<< HEAD
        if self._adapter:
            criterion = [expression._literal_as_text(o) for o in util.to_list(criterion) or []]
            criterion = self._adapter.adapt_list(criterion)
=======
        if self._aliases_tail:
            criterion = [expression._literal_as_text(o) for o in criterion]
            criterion = self._aliases_tail.adapt_list(criterion)
>>>>>>> 0b8b0c64

        if q._order_by is False:
            q._order_by = criterion
        else:
            q._order_by = q._order_by + criterion
        return q
    order_by = util.array_as_starargs_decorator(order_by)
    
    def group_by(self, *criterion):
        """apply one or more GROUP BY criterion to the query and return the newly resulting ``Query``"""

        q = self.__no_statement("group_by")
        if q._group_by is False:
            q._group_by = criterion
        else:
            q._group_by = q._group_by + criterion
        return q
    group_by = util.array_as_starargs_decorator(group_by)
    
    def having(self, criterion):
        """apply a HAVING criterion to the query and return the newly resulting ``Query``."""

        if isinstance(criterion, basestring):
            criterion = sql.text(criterion)

        if criterion is not None and not isinstance(criterion, sql.ClauseElement):
            raise exceptions.ArgumentError("having() argument must be of type sqlalchemy.sql.ClauseElement or string")

<<<<<<< HEAD
        if self._adapter is not None:
            criterion = self._adapter.adapt_clause(criterion)
=======
        if self._aliases_tail:
            criterion = self._aliases_tail.adapt_clause(criterion)
>>>>>>> 0b8b0c64

        q = self.__no_statement("having")
        if q._having is not None:
            q._having = q._having & criterion
        else:
            q._having = criterion
        return q

    def join(self, prop, id=None, aliased=False, from_joinpoint=False):
        """Create a join against this ``Query`` object's criterion
        and apply generatively, retunring the newly resulting ``Query``.

        'prop' may be one of:
          * a string property name, i.e. "rooms"
          * a class-mapped attribute, i.e. Houses.rooms
          * a 2-tuple containing one of the above, combined with a selectable
            which derives from the properties' mapped table
          * a list (not a tuple) containing a combination of any of the above.

        e.g.::

            session.query(Company).join('employees')
            session.query(Company).join(['employees', 'tasks'])
            session.query(Houses).join([Colonials.rooms, Room.closets])
            session.query(Company).join([('employees', people.join(engineers)), Engineer.computers])

        """
        return self._join(prop, id=id, outerjoin=False, aliased=aliased, from_joinpoint=from_joinpoint)

    def outerjoin(self, prop, id=None, aliased=False, from_joinpoint=False):
        """Create a left outer join against this ``Query`` object's criterion
        and apply generatively, retunring the newly resulting ``Query``.

        'prop' may be one of:
          * a string property name, i.e. "rooms"
          * a class-mapped attribute, i.e. Houses.rooms
          * a 2-tuple containing one of the above, combined with a selectable
            which derives from the properties' mapped table
          * a list (not a tuple) containing a combination of any of the above.

        e.g.::

            session.query(Company).outerjoin('employees')
            session.query(Company).outerjoin(['employees', 'tasks'])
            session.query(Houses).outerjoin([Colonials.rooms, Room.closets])
            session.query(Company).join([('employees', people.join(engineers)), Engineer.computers])

        """
        return self._join(prop, id=id, outerjoin=True, aliased=aliased, from_joinpoint=from_joinpoint)
    
    def _join(self, prop, id, outerjoin, aliased, from_joinpoint):
        (clause, mapper, aliases) = self._join_to(prop, outerjoin=outerjoin, start=from_joinpoint and self._joinpoint or self.mapper, create_aliases=aliased)
        # TODO: improve the generative check here to look for primary mapped entity, etc.
        q = self.__no_statement("join")
        q._from_obj = clause
        q._joinpoint = mapper
        q._aliases = aliases
        q.__generate_alias_ids()
        
        if aliases:
            q._aliases_tail = aliases

        a = aliases
        while a is not None:
            if isinstance(a, mapperutil.PropertyAliasedClauses):
                q._alias_ids.setdefault(a.mapper, []).append(a)
                q._alias_ids.setdefault(a.table, []).append(a)
                q._alias_ids.setdefault(a.alias, []).append(a)
                a = a.parentclauses
            else:
                break

        if id:
            q._alias_ids[id] = [aliases]
        return q

    def _get_joinable_tables(self):
        if not self.__joinable_tables or self.__joinable_tables[0] is not self._from_obj:
            currenttables = [self._from_obj]
            def visit_join(join):
                currenttables.append(join.left)
                currenttables.append(join.right)
            visitors.traverse(self._from_obj, visit_join=visit_join, traverse_options={'column_collections':False, 'aliased_selectables':False})
            self.__joinable_tables = (self._from_obj, currenttables)
            return currenttables
        else:
            return self.__joinable_tables[1]

    def _join_to(self, keys, outerjoin=False, start=None, create_aliases=True):
        if start is None:
            start = self._joinpoint

        clause = self._from_obj

        currenttables = self._get_joinable_tables()

        # determine if generated joins need to be aliased on the left
        # hand side.
        if self._aliases_head is self._aliases_tail is not None:
            adapt_against = self._aliases_tail.alias
        elif start is not self.mapper and self._aliases_tail:
            adapt_against = self._aliases_tail.alias
        else:
            adapt_against = None

        mapper = start
        alias = self._aliases_tail

        if not isinstance(keys, list):
            keys = [keys]
        for key in keys:
            use_selectable = None
            of_type = None

            if isinstance(key, tuple):
                key, use_selectable = key

            if isinstance(key, interfaces.PropComparator):
                prop = key.property
                if getattr(key, '_of_type', None):
                    if use_selectable:
                        raise exceptions.InvalidRequestError("Can't specify use_selectable along with polymorphic property created via of_type().")
                    of_type = key._of_type
                    use_selectable = key._of_type.mapped_table
            else:
                prop = mapper.get_property(key, resolve_synonyms=True)

            if use_selectable:
                if not use_selectable.is_derived_from(prop.mapper.mapped_table):
                    raise exceptions.InvalidRequestError("Selectable '%s' is not derived from '%s'" % (use_selectable.description, prop.mapper.mapped_table.description))
                if not isinstance(use_selectable, expression.Alias):
                    use_selectable = use_selectable.alias()
            elif prop.mapper.with_polymorphic:
                use_selectable = prop.mapper._with_polymorphic_selectable()
                if not isinstance(use_selectable, expression.Alias):
                    use_selectable = use_selectable.alias()

            if prop._is_self_referential() and not create_aliases and not use_selectable:
                raise exceptions.InvalidRequestError("Self-referential query on '%s' property requires aliased=True argument." % str(prop))

            if prop.table not in currenttables or create_aliases or use_selectable:
                if prop.secondary:
                    if use_selectable or create_aliases:
                        alias = mapperutil.PropertyAliasedClauses(prop,
                            prop.primary_join_against(mapper, adapt_against),
                            prop.secondary_join_against(mapper, toselectable=use_selectable),
                            alias,
                            alias=use_selectable
                        )
                        crit = alias.primaryjoin
                        clause = clause.join(alias.secondary, crit, isouter=outerjoin).join(alias.alias, alias.secondaryjoin, isouter=outerjoin)
                    else:
                        crit = prop.primary_join_against(mapper, adapt_against)
                        clause = clause.join(prop.secondary, crit, isouter=outerjoin)
                        clause = clause.join(prop.table, prop.secondary_join_against(mapper), isouter=outerjoin)
                else:
                    if use_selectable or create_aliases:
                        alias = mapperutil.PropertyAliasedClauses(prop,
                            prop.primary_join_against(mapper, adapt_against, toselectable=use_selectable),
                            None,
                            alias,
                            alias=use_selectable
                        )
                        crit = alias.primaryjoin
                        clause = clause.join(alias.alias, crit, isouter=outerjoin)
                    else:
                        crit = prop.primary_join_against(mapper, adapt_against)
                        clause = clause.join(prop.table, crit, isouter=outerjoin)
            elif not create_aliases and prop.secondary is not None and prop.secondary not in currenttables:
                # TODO: this check is not strong enough for different paths to the same endpoint which
                # does not use secondary tables
                raise exceptions.InvalidRequestError("Can't join to property '%s'; a path to this table along a different secondary table already exists.  Use the `alias=True` argument to `join()`." % prop.key)

<<<<<<< HEAD
        return self._join(prop, id=id, outerjoin=True, aliased=aliased, from_joinpoint=from_joinpoint)
    
    def __copy_aliases(self, q):
        q._alias_ids = {}
        for k, v in self._alias_ids.items():
            if isinstance(v, list):
                q._alias_ids[k] = list(v)
            else:
                q._alias_ids[k] = v
        
    def _join(self, prop, id, outerjoin, aliased, from_joinpoint):
        (clause, mapper, aliases) = self._join_to(prop, outerjoin=outerjoin, start=from_joinpoint and self._joinpoint or self.mapper, create_aliases=aliased)
        q = self._no_statement("join")
        q._from_obj = clause
        q._joinpoint = mapper
        q._aliases = aliases

        self.__copy_aliases(q)
        
        if aliases:
            q._adapter = mapperutil.AliasedClauses(q.table, alias=aliases.alias).copy_and_chain(q._adapter)
        else:
            select_mapper = mapper.get_select_mapper()
            if select_mapper._clause_adapter:
                q._adapter = mapperutil.AliasedClauses(q.table, adapter=select_mapper._clause_adapter).copy_and_chain(q._adapter)
=======
            mapper = of_type or prop.mapper

            if use_selectable:
                adapt_against = use_selectable
>>>>>>> 0b8b0c64

        return (clause, mapper, alias)


    def reset_joinpoint(self):
        """return a new Query reset the 'joinpoint' of this Query reset
        back to the starting mapper.  Subsequent generative calls will
        be constructed from the new joinpoint.

        Note that each call to join() or outerjoin() also starts from
        the root.

        """
        q = self.__no_statement("reset_joinpoint")
        q._joinpoint = q.mapper
        if q.table not in q._get_joinable_tables():
<<<<<<< HEAD
            q._adapter = mapperutil.AliasedClauses(q.table, alias=q._from_obj, equivalents=q.mapper._equivalent_columns)
=======
            q._aliases_head = q._aliases_tail = mapperutil.AliasedClauses(q._from_obj, equivalents=q.mapper._equivalent_columns)
        else:
            q._aliases_head = q._aliases_tail = None
>>>>>>> 0b8b0c64
        return q

    def select_from(self, from_obj):
        """Set the `from_obj` parameter of the query and return the newly
        resulting ``Query``.  This replaces the table which this Query selects
        from with the given table.


        `from_obj` is a single table or selectable.

        """
        new = self.__no_criterion('select_from')
        if isinstance(from_obj, (tuple, list)):
            util.warn_deprecated("select_from() now accepts a single Selectable as its argument, which replaces any existing FROM criterion.")
            from_obj = from_obj[-1]

<<<<<<< HEAD
        if isinstance(from_obj, expression._SelectBaseMixin):
            # alias SELECTs and unions
            from_obj = from_obj.alias()

        new._from_obj = from_obj

        if new.table not in new._get_joinable_tables():
            new._adapter = mapperutil.AliasedClauses(new.table, alias=new._from_obj, equivalents=new.mapper._equivalent_columns)
            self.__copy_aliases(new)
            new._alias_ids.setdefault(new.table, []).append(new._adapter)
        
=======
        new.__set_select_from(from_obj)
>>>>>>> 0b8b0c64
        return new
    
    def __getitem__(self, item):
        if isinstance(item, slice):
            start = item.start
            stop = item.stop
            # if we slice from the end we need to execute the query
            if (isinstance(start, int) and start < 0) or \
               (isinstance(stop, int) and stop < 0):
                return list(self)[item]
            else:
                res = self._clone()
                if start is not None and stop is not None:
                    res._offset = (self._offset or 0) + start
                    res._limit = stop - start
                elif start is None and stop is not None:
                    res._limit = stop
                elif start is not None and stop is None:
                    res._offset = (self._offset or 0) + start
                if item.step is not None:
                    return list(res)[None:None:item.step]
                else:
                    return res
        else:
            return list(self[item:item+1])[0]

    def limit(self, limit):
        """Apply a ``LIMIT`` to the query and return the newly resulting

        ``Query``.

        """
        return self[:limit]

    def offset(self, offset):
        """Apply an ``OFFSET`` to the query and return the newly resulting
        ``Query``.

        """
        return self[offset:]

    def distinct(self):
        """Apply a ``DISTINCT`` to the query and return the newly resulting
        ``Query``.

        """
        new = self.__no_statement("distinct")
        new._distinct = True
        return new

    def all(self):
        """Return the results represented by this ``Query`` as a list.

        This results in an execution of the underlying query.

        """
        return list(self)


    def from_statement(self, statement):
        """Execute the given SELECT statement and return results.

        This method bypasses all internal statement compilation, and the
        statement is executed without modification.

        The statement argument is either a string, a ``select()`` construct,
        or a ``text()`` construct, and should return the set of columns
        appropriate to the entity class represented by this ``Query``.

        Also see the ``instances()`` method.

        """
        if isinstance(statement, basestring):
            statement = sql.text(statement)
        q = self.__no_criterion('from_statement')
        q._statement = statement
        return q

    def first(self):
        """Return the first result of this ``Query`` or None if the result doesn't contain any row.

        This results in an execution of the underlying query.

        """
        if self._column_aggregate is not None:
            return self._col_aggregate(*self._column_aggregate)

        ret = list(self[0:1])
        if len(ret) > 0:
            return ret[0]
        else:
            return None

    def one(self):
        """Return the first result of this ``Query``, raising an exception if more than one row exists.

        This results in an execution of the underlying query.

        """
        if self._column_aggregate is not None:
            return self._col_aggregate(*self._column_aggregate)

        ret = list(self[0:2])

        if len(ret) == 1:
            return ret[0]
        elif len(ret) == 0:
            raise exceptions.InvalidRequestError('No rows returned for one()')
        else:
            raise exceptions.InvalidRequestError('Multiple rows returned for one()')

    def __iter__(self):
        context = self._compile_context()
        context.statement.use_labels = True
        if self._autoflush and not self._populate_existing:
            self.session._autoflush()
        return self._execute_and_instances(context)

    def _execute_and_instances(self, querycontext):
        result = self.session.execute(querycontext.statement, params=self._params, mapper=self.mapper, instance=self._refresh_instance)
        return self.iterate_instances(result, querycontext=querycontext)

    def instances(self, cursor, *mappers_or_columns, **kwargs):
        return list(self.iterate_instances(cursor, *mappers_or_columns, **kwargs))

    def iterate_instances(self, cursor, *mappers_or_columns, **kwargs):
        session = self.session

        context = kwargs.pop('querycontext', None)
        if context is None:
            context = QueryContext(self)

        context.runid = _new_runid()

<<<<<<< HEAD
        mappers_or_columns = tuple(self._entities) + mappers_or_columns
        tuples = bool(mappers_or_columns)

        if context.only_load_props is None or len(context.only_load_props):
            if context.row_adapter:
                def main(context, row):
                    return self.select_mapper._instance(context, context.row_adapter(row), None,
                        extension=context.extension, only_load_props=context.only_load_props, refresh_instance=context.refresh_instance
                    )
            else:
                def main(context, row):
                    return self.select_mapper._instance(context, row, None,
                        extension=context.extension, only_load_props=context.only_load_props, refresh_instance=context.refresh_instance
                    )
        else:
            main = None
            
        if tuples:
            process = []
            if main:
                process.append(main)
            for query_entity in mappers_or_columns:
                if not isinstance(query_entity, _QueryEntity):
                    query_entity = _QueryEntity.legacy_guess_type(query_entity)
                    
                clauses = query_entity.get_entity_clauses(self) 

                if query_entity.mapper:
                    def x(m):
                        row_adapter = clauses is not None and clauses.row_decorator or (lambda row: row)
                        def proc(context, row):
                            return m._instance(context, row_adapter(row), None)
                        process.append(proc)
                    x(query_entity.mapper)
                elif query_entity.column and isinstance(query_entity.column, (sql.ColumnElement, basestring)):
                    def y(m):
                        row_adapter = clauses is not None and clauses.row_decorator or (lambda row: row)
                        def proc(context, row):
                            return row_adapter(row)[m]
                        process.append(proc)
                    y(query_entity.column)
                else:
                    raise exceptions.InvalidRequestError("Invalid column expression '%r'" % query_entity.column)
=======
        entities = self._entities + [_QueryEntity.legacy_guess_type(mc) for mc in mappers_or_columns]
        should_unique = isinstance(entities[0], _PrimaryMapperEntity) and len(entities) == 1
        process = [query_entity.row_processor(self, context) for query_entity in entities]
>>>>>>> 0b8b0c64

        while True:
            context.progress = util.Set()
            context.partials = {}

            if self._yield_per:
                fetch = cursor.fetchmany(self._yield_per)
                if not fetch:
                    return
            else:
                fetch = cursor.fetchall()

            if not should_unique:
                rows = util.OrderedSet()
                for row in fetch:
                    rows.add(tuple([proc(context, row) for proc in process]))
            else:
                rows = util.UniqueAppender([])
                for row in fetch:
                    rows.append(process[0](context, row))

            if context.refresh_instance and context.only_load_props and context.refresh_instance in context.progress:
                context.refresh_instance.commit(context.only_load_props)
                context.progress.remove(context.refresh_instance)

            for ii in context.progress:
                context.attributes.get(('populating_mapper', ii), _state_mapper(ii))._post_instance(context, ii)
                ii.commit_all()
                
            for ii, attrs in context.partials.items():
                context.attributes.get(('populating_mapper', ii), _state_mapper(ii))._post_instance(context, ii, only_load_props=attrs)
                ii.commit(attrs)
                
            for row in rows:
                yield row

            if not self._yield_per:
                break

    def _get(self, key=None, ident=None, refresh_instance=None, lockmode=None, only_load_props=None):
        lockmode = lockmode or self._lockmode
        if not self._populate_existing and not refresh_instance and not self.mapper.always_refresh and lockmode is None:
            try:
                return self.session.identity_map[key]
            except KeyError:
                pass

        if ident is None:
            if key is not None:
                ident = key[1]
        else:
            ident = util.to_list(ident)

        q = self
        
        # dont use 'polymorphic' mapper if we are refreshing an instance
        if refresh_instance and q.mapper is not q.mapper:
            q = q.__reset_all(q.mapper, '_get')

        if ident is not None:
            q = q.__no_criterion('get')
            params = {}
            (_get_clause, _get_params) = q.mapper._get_clause
            q = q.filter(_get_clause)
            for i, primary_key in enumerate(q.mapper.primary_key):
                try:
                    params[_get_params[primary_key].key] = ident[i]
                except IndexError:
                    raise exceptions.InvalidRequestError("Could not find enough values to formulate primary key for query.get(); primary key columns are %s" % ', '.join(["'%s'" % str(c) for c in q.mapper.primary_key]))
            q = q.params(params)

        if lockmode is not None:
            q = q.with_lockmode(lockmode)
        q = q.__get_options(populate_existing=bool(refresh_instance), version_check=(lockmode is not None), only_load_props=only_load_props, refresh_instance=refresh_instance)
        q._order_by = None
        try:
            # call using all() to avoid LIMIT compilation complexity
            return q.all()[0]
        except IndexError:
            return None

    def _select_args(self):
        return {'limit':self._limit, 'offset':self._offset, 'distinct':self._distinct, 'group_by':self._group_by or None, 'having':self._having or None}
    _select_args = property(_select_args)
    
    def _should_nest_selectable(self):
        kwargs = self._select_args
        return (kwargs.get('limit') is not None or kwargs.get('offset') is not None or kwargs.get('distinct', False))
    _should_nest_selectable = property(_should_nest_selectable)

    def count(self, whereclause=None, params=None, **kwargs):
        """Apply this query's criterion to a SELECT COUNT statement.

        the whereclause, params and \**kwargs arguments are deprecated.  use filter()
        and other generative methods to establish modifiers.

        """
        q = self
        if whereclause is not None:
            q = q.filter(whereclause)
        if params is not None:
            q = q.params(params)
        q = q._legacy_select_kwargs(**kwargs)
        return q._count()

    def _count(self):
        """Apply this query's criterion to a SELECT COUNT statement.

        this is the purely generative version which will become
        the public method in version 0.5.

        """
        return self._col_aggregate(sql.literal_column('1'), sql.func.count, nested_cols=list(self.mapper.primary_key))

    def _col_aggregate(self, col, func, nested_cols=None):
        whereclause = self._criterion
        
        context = QueryContext(self)
        from_obj = self._from_obj

        if self._should_nest_selectable:
            if not nested_cols:
                nested_cols = [col]
            s = sql.select(nested_cols, whereclause, from_obj=from_obj, **self._select_args)
            s = s.alias()
            s = sql.select([func(s.corresponding_column(col) or col)]).select_from(s)
        else:
            s = sql.select([func(col)], whereclause, from_obj=from_obj, **self._select_args)
            
        if self._autoflush and not self._populate_existing:
            self.session._autoflush()
        return self.session.scalar(s, params=self._params, mapper=self.mapper)

    def compile(self):
        """compiles and returns a SQL statement based on the criterion and conditions within this Query."""

        return self._compile_context().statement
    
    
    def _compile_context(self):

        context = QueryContext(self)

        if self._statement:
            self._statement.use_labels = True
            context.statement = self._statement
            return context

        from_obj = self._from_obj
        adapter = self._aliases_head
        
        if self._lockmode:
            try:
                for_update = {'read':'read','update':True,'update_nowait':'nowait',None:False}[self._lockmode]
            except KeyError:
                raise exceptions.ArgumentError("Unknown lockmode '%s'" % self._lockmode)
        else:
            for_update = False
            
        context.from_clause = from_obj
<<<<<<< HEAD

        # give all the attached properties a chance to modify the query
        # TODO: doing this off the select_mapper.  if its the polymorphic mapper, then
        # it has no relations() on it.  should we compile those too into the query ?  (i.e. eagerloads)
        if self._has_main_entity:
            for value in self.select_mapper.iterate_properties:
                if self._only_load_props and value.key not in self._only_load_props:
                    continue
                context.exec_with_path(self.select_mapper, value.key, value.setup, context, only_load_props=self._only_load_props)

        # additional entities/columns, add those to selection criterion
        for tup in self._entities:
            (m, alias, alias_id) = tup.tup
            clauses = tup.get_entity_clauses(self)
            if tup.mapper:
                for value in tup.mapper.iterate_properties:
                    context.exec_with_path(tup.mapper, value.key, value.setup, context, parentclauses=clauses)
            elif tup.column and isinstance(m, sql.ColumnElement):
                if clauses:
                    context.secondary_columns.append(clauses.aliased_column(tup.column))
                else:
                    context.secondary_columns.append(tup.column)

        if self._eager_loaders and self._nestable(**self._select_args()):
=======
        context.whereclause = self._criterion
        context.order_by = self._order_by
        
        for entity in self._entities:
            entity.setup_context(self, context)
            
        if self._eager_loaders and self._should_nest_selectable:
>>>>>>> 0b8b0c64
            # eager loaders are present, and the SELECT has limiting criterion
            # produce a "wrapped" selectable.
            
            if context.order_by:
                context.order_by = [expression._literal_as_text(o) for o in util.to_list(context.order_by) or []]
                if adapter:
                    context.order_by = adapter.adapt_list(context.order_by)
                # locate all embedded Column clauses so they can be added to the
                # "inner" select statement where they'll be available to the enclosing
                # statement's "order by"
                # TODO: this likely doesn't work with very involved ORDER BY expressions,
                # such as those including subqueries
                order_by_col_expr = list(chain(*[sql_util.find_columns(o) for o in context.order_by]))
            else:
                context.order_by = None
                order_by_col_expr = []
                
            if adapter:
                context.primary_columns = adapter.adapt_list(context.primary_columns)
            
            inner = sql.select(context.primary_columns + order_by_col_expr, context.whereclause, from_obj=context.from_clause, use_labels=True, correlate=False, order_by=context.order_by, **self._select_args).alias()
            local_adapter = sql_util.ClauseAdapter(inner)

            context.row_adapter = mapperutil.create_row_adapter(inner, equivalent_columns=self.mapper._equivalent_columns)

            statement = sql.select([inner] + context.secondary_columns, for_update=for_update, use_labels=True)

            if context.eager_joins:
                eager_joins = local_adapter.traverse(context.eager_joins)
                statement.append_from(eager_joins, _copy_collection=False)

            if context.order_by:
                statement.append_order_by(*local_adapter.copy_and_process(context.order_by))

            statement.append_order_by(*context.eager_order_by)
        else:
            if context.order_by:
                context.order_by = [expression._literal_as_text(o) for o in util.to_list(context.order_by) or []]
                if adapter:
                    context.order_by = adapter.adapt_list(context.order_by)
            else:
                context.order_by = None
            
            if adapter:
<<<<<<< HEAD
                context.primary_columns = [from_obj.corresponding_column(c) or c for c in context.primary_columns]
                context.row_adapter = mapperutil.create_row_adapter(from_obj, self.table)

            if self._distinct:
                if order_by:
                    order_by = [expression._literal_as_text(o) for o in util.to_list(order_by) or []]

                if self._distinct and order_by:
                    cf = util.Set()
                    for o in order_by:
                        cf.update(sql_util.find_columns(o))
                    for c in cf:
                        context.primary_columns.append(c)
=======
                context.primary_columns = adapter.adapt_list(context.primary_columns)
                context.row_adapter = mapperutil.create_row_adapter(adapter.alias, equivalent_columns=self.mapper._equivalent_columns)
                
            if self._distinct and context.order_by:
                order_by_col_expr = list(chain(*[sql_util.find_columns(o) for o in context.order_by]))
                context.primary_columns += order_by_col_expr
>>>>>>> 0b8b0c64

            statement = sql.select(context.primary_columns + context.secondary_columns, context.whereclause, from_obj=from_obj, use_labels=True, for_update=for_update, order_by=context.order_by, **self._select_args)

            if context.eager_joins:
                if adapter:
                    context.eager_joins = adapter.adapt_clause(context.eager_joins)
                statement.append_from(context.eager_joins, _copy_collection=False)

            if context.eager_order_by:
                if adapter:
                    context.eager_order_by = adapter.adapt_list(context.eager_order_by)
                statement.append_order_by(*context.eager_order_by)

        # polymorphic mappers which have concrete tables in their hierarchy usually
        # require row aliasing unconditionally.  
        if not context.row_adapter and self.mapper._requires_row_aliasing:
            context.row_adapter = mapperutil.create_row_adapter(self.table, equivalent_columns=self.mapper._equivalent_columns)
            
        context.statement = statement

        return context

<<<<<<< HEAD
    def _select_args(self):
        """Return a dictionary of attributes that can be applied to a ``sql.Select`` statement.
        """
        return {'limit':self._limit, 'offset':self._offset, 'distinct':self._distinct, 'group_by':self._group_by or None, 'having':self._having or None}

=======
>>>>>>> 0b8b0c64
    def __log_debug(self, msg):
        self.logger.debug(msg)

    def __str__(self):
        return str(self.compile())

    # DEPRECATED LAND !

    def _generative_col_aggregate(self, col, func):
        """apply the given aggregate function to the query and return the newly
        resulting ``Query``. (deprecated)
        """
        if self._column_aggregate is not None:
            raise exceptions.InvalidRequestError("Query already contains an aggregate column or function")
        q = self.__no_statement("aggregate")
        q._column_aggregate = (col, func)
        return q

    def apply_min(self, col):
        """apply the SQL ``min()`` function against the given column to the
        query and return the newly resulting ``Query``.
        
        DEPRECATED.
        """
        return self._generative_col_aggregate(col, sql.func.min)

    def apply_max(self, col):
        """apply the SQL ``max()`` function against the given column to the
        query and return the newly resulting ``Query``.

        DEPRECATED.
        """
        return self._generative_col_aggregate(col, sql.func.max)

    def apply_sum(self, col):
        """apply the SQL ``sum()`` function against the given column to the
        query and return the newly resulting ``Query``.

        DEPRECATED.
        """
        return self._generative_col_aggregate(col, sql.func.sum)

    def apply_avg(self, col):
        """apply the SQL ``avg()`` function against the given column to the
        query and return the newly resulting ``Query``.

        DEPRECATED.
        """
        return self._generative_col_aggregate(col, sql.func.avg)

    def list(self): #pragma: no cover
        """DEPRECATED.  use all()"""

        return list(self)

    def scalar(self): #pragma: no cover
        """DEPRECATED.  use first()"""

        return self.first()

    def _legacy_filter_by(self, *args, **kwargs): #pragma: no cover
        return self.filter(self._legacy_join_by(args, kwargs, start=self._joinpoint))

    def count_by(self, *args, **params): #pragma: no cover
        """DEPRECATED.  use query.filter_by(\**params).count()"""

        return self.count(self.join_by(*args, **params))


    def select_whereclause(self, whereclause=None, params=None, **kwargs): #pragma: no cover
        """DEPRECATED.  use query.filter(whereclause).all()"""

        q = self.filter(whereclause)._legacy_select_kwargs(**kwargs)
        if params is not None:
            q = q.params(params)
        return list(q)

    def _legacy_select_from(self, from_obj):
        q = self._clone()
        if len(from_obj) > 1:
            raise exceptions.ArgumentError("Multiple-entry from_obj parameter no longer supported")
        q._from_obj = from_obj[0]
        return q

    def _legacy_select_kwargs(self, **kwargs): #pragma: no cover
        q = self
        if "order_by" in kwargs and kwargs['order_by']:
            q = q.order_by(kwargs['order_by'])
        if "group_by" in kwargs:
            q = q.group_by(kwargs['group_by'])
        if "from_obj" in kwargs:
            q = q._legacy_select_from(kwargs['from_obj'])
        if "lockmode" in kwargs:
            q = q.with_lockmode(kwargs['lockmode'])
        if "distinct" in kwargs:
            q = q.distinct()
        if "limit" in kwargs:
            q = q.limit(kwargs['limit'])
        if "offset" in kwargs:
            q = q.offset(kwargs['offset'])
        return q


    def get_by(self, *args, **params): #pragma: no cover
        """DEPRECATED.  use query.filter_by(\**params).first()"""

        ret = self._extension.get_by(self, *args, **params)
        if ret is not mapper.EXT_CONTINUE:
            return ret

        return self._legacy_filter_by(*args, **params).first()

    def select_by(self, *args, **params): #pragma: no cover
        """DEPRECATED. use use query.filter_by(\**params).all()."""

        ret = self._extension.select_by(self, *args, **params)
        if ret is not mapper.EXT_CONTINUE:
            return ret

        return self._legacy_filter_by(*args, **params).list()

    def join_by(self, *args, **params): #pragma: no cover
        """DEPRECATED. use join() to construct joins based on attribute names."""

        return self._legacy_join_by(args, params, start=self._joinpoint)

    def _build_select(self, arg=None, params=None, **kwargs): #pragma: no cover
        if isinstance(arg, sql.FromClause) and arg.supports_execution():
            return self.from_statement(arg)
        else:
            return self.filter(arg)._legacy_select_kwargs(**kwargs)

    def selectfirst(self, arg=None, **kwargs): #pragma: no cover
        """DEPRECATED.  use query.filter(whereclause).first()"""

        return self._build_select(arg, **kwargs).first()

    def selectone(self, arg=None, **kwargs): #pragma: no cover
        """DEPRECATED.  use query.filter(whereclause).one()"""

        return self._build_select(arg, **kwargs).one()

    def select(self, arg=None, **kwargs): #pragma: no cover
        """DEPRECATED.  use query.filter(whereclause).all(), or query.from_statement(statement).all()"""

        ret = self._extension.select(self, arg=arg, **kwargs)
        if ret is not mapper.EXT_CONTINUE:
            return ret
        return self._build_select(arg, **kwargs).all()

    def execute(self, clauseelement, params=None, *args, **kwargs): #pragma: no cover
        """DEPRECATED.  use query.from_statement().all()"""

        return self._select_statement(clauseelement, params, **kwargs)

    def select_statement(self, statement, **params): #pragma: no cover
        """DEPRECATED.  Use query.from_statement(statement)"""

        return self._select_statement(statement, params)

    def select_text(self, text, **params): #pragma: no cover
        """DEPRECATED.  Use query.from_statement(statement)"""

        return self._select_statement(text, params)

    def _select_statement(self, statement, params=None, **kwargs): #pragma: no cover
        q = self.from_statement(statement)
        if params is not None:
            q = q.params(params)
        q.__get_options(**kwargs)
        return list(q)

    def join_to(self, key): #pragma: no cover
        """DEPRECATED. use join() to create joins based on property names."""

        [keys, p] = self._locate_prop(key)
        return self.join_via(keys)

    def join_via(self, keys): #pragma: no cover
        """DEPRECATED. use join() to create joins based on property names."""

        mapper = self._joinpoint
        clause = None
        for key in keys:
            prop = mapper.get_property(key, resolve_synonyms=True)
            if clause is None:
                clause = prop.get_join(mapper)
            else:
                clause &= prop.get_join(mapper)
            mapper = prop.mapper

        return clause

    def _legacy_join_by(self, args, params, start=None): #pragma: no cover
        import properties

        clause = None
        for arg in args:
            if clause is None:
                clause = arg
            else:
                clause &= arg

        for key, value in params.iteritems():
            (keys, prop) = self._locate_prop(key, start=start)
            if isinstance(prop, properties.PropertyLoader):
                c = prop.compare(operators.eq, value) & self.join_via(keys[:-1])
            else:
                c = prop.compare(operators.eq, value) & self.join_via(keys)
            if clause is None:
                clause =  c
            else:
                clause &= c
        return clause

    def _locate_prop(self, key, start=None): #pragma: no cover
        import properties
        keys = []
        seen = util.Set()
        def search_for_prop(mapper_):
            if mapper_ in seen:
                return None
            seen.add(mapper_)

            prop = mapper_.get_property(key, resolve_synonyms=True, raiseerr=False)
            if prop is not None:
                if isinstance(prop, properties.PropertyLoader):
                    keys.insert(0, prop.key)
                return prop
            else:
                for prop in mapper_.iterate_properties:
                    if not isinstance(prop, properties.PropertyLoader):
                        continue
                    x = search_for_prop(prop.mapper)
                    if x:
                        keys.insert(0, prop.key)
                        return x
                else:
                    return None
        p = search_for_prop(start or self.mapper)
        if p is None:
            raise exceptions.InvalidRequestError("Can't locate property named '%s'" % key)
        return [keys, p]

    def selectfirst_by(self, *args, **params): #pragma: no cover
        """DEPRECATED. Use query.filter_by(\**kwargs).first()"""

        return self._legacy_filter_by(*args, **params).first()

    def selectone_by(self, *args, **params): #pragma: no cover
        """DEPRECATED. Use query.filter_by(\**kwargs).one()"""

        return self._legacy_filter_by(*args, **params).one()

    for deprecated_method in ('list', 'scalar', 'count_by',
                              'select_whereclause', 'get_by', 'select_by',
                              'join_by', 'selectfirst', 'selectone', 'select',
                              'execute', 'select_statement', 'select_text',
                              'join_to', 'join_via', 'selectfirst_by',
                              'selectone_by', 'apply_max', 'apply_min',
                              'apply_avg', 'apply_sum'):
        locals()[deprecated_method] = \
            util.deprecated(None, False)(locals()[deprecated_method])

class _QueryEntity(object):
    """represent an entity column returned within a Query result."""
    
    def legacy_guess_type(self, e):
        if isinstance(e, type):
            return _MapperEntity(mapper=mapper.class_mapper(e))
        elif isinstance(e, mapper.Mapper):
            return _MapperEntity(mapper=e)
        else:
            return _ColumnEntity(column=e)
    legacy_guess_type=classmethod(legacy_guess_type)

class _MapperEntity(_QueryEntity):
    """entity column corresponding to mapped ORM instances."""
    
    def __init__(self, mapper, alias=None, id=None):
        self.mapper = mapper
        self.alias = alias
        self.alias_id = id

    def _get_entity_clauses(self, query):
        if self.alias:
            return self.alias
        elif self.alias_id:
            try:
                return query._alias_ids[self.alias_id][0]
            except KeyError:
                raise exceptions.InvalidRequestError("Query has no alias identified by '%s'" % self.alias_id)

        l = query._alias_ids.get(self.mapper)
        if l:
            if len(l) > 1:
                raise exceptions.InvalidRequestError("Ambiguous join for entity '%s'; specify id=<someid> to query.join()/query.add_entity()" % str(self.mapper))
            return l[0]
        else:
            return None
            
    def row_processor(self, query, context):
        clauses = self._get_entity_clauses(query) 
        if clauses:
            def proc(context, row):
                return self.mapper._instance(context, clauses.row_decorator(row), None)
        else:
            def proc(context, row):
                return self.mapper._instance(context, row, None)
            
        return proc
    
    def setup_context(self, query, context):
        clauses = self._get_entity_clauses(query)
        for value in self.mapper.iterate_properties:
            context.exec_with_path(self.mapper, value.key, value.setup, context, parentclauses=clauses)

    def __str__(self):
        return str(self.mapper)

class _PrimaryMapperEntity(_MapperEntity):
    """entity column corresponding to the 'primary' (first) mapped ORM instance."""

    def row_processor(self, query, context):
        if context.row_adapter:
            def main(context, row):
                return self.mapper._instance(context, context.row_adapter(row), None,
                    extension=context.extension, only_load_props=context.only_load_props, refresh_instance=context.refresh_instance
                )
        else:
            def main(context, row):
                return self.mapper._instance(context, row, None,
                    extension=context.extension, only_load_props=context.only_load_props, refresh_instance=context.refresh_instance
                )
        return main

    def setup_context(self, query, context):
        # if single-table inheritance mapper, add "typecol IN (polymorphic)" criterion so
        # that we only load the appropriate types
        if self.mapper.single and self.mapper.inherits is not None and self.mapper.polymorphic_on is not None and self.mapper.polymorphic_identity is not None:
            context.whereclause = sql.and_(context.whereclause, self.mapper.polymorphic_on.in_([m.polymorphic_identity for m in self.mapper.polymorphic_iterator()]))
        
        if context.order_by is False:
            if self.mapper.order_by:
                context.order_by = self.mapper.order_by
            elif context.from_clause.default_order_by():
                context.order_by = context.from_clause.default_order_by()
                
        for value in self.mapper._iterate_polymorphic_properties(query._with_polymorphic, context.from_clause):
            if query._only_load_props and value.key not in query._only_load_props:
                continue
            context.exec_with_path(self.mapper, value.key, value.setup, context, only_load_props=query._only_load_props)

        
class _ColumnEntity(_QueryEntity):
    """entity column corresponding to Table or selectable columns."""

    def __init__(self, column, id=None):
        if column and isinstance(column, sql.ColumnElement) and not hasattr(column, '_label'):
            column = column.label(None)
        self.column = column
        self.alias_id = id
        self.__tables = None
        
    def _tables(self):
        if not self.__tables:
            self.__tables = sql_util.find_tables(self.column, check_columns=True)
        return self.__tables
    _tables = property(_tables)
    
    def _get_entity_clauses(self, query):
        if self.alias_id:
            try:
                return query._alias_ids[self.alias_id][0]
            except KeyError:
                raise exceptions.InvalidRequestError("Query has no alias identified by '%s'" % self.alias_id)

        if isinstance(self.column, sql.ColumnElement):
            aliases = list(chain(*[query._alias_ids[t] for t in self._tables if t in query._alias_ids]))
            if len(aliases) > 1:
                raise exceptions.InvalidRequestError("Ambiguous join for entity '%s'; specify id=<someid> to query.join()/query.add_column()" % str(self.column))
            elif len(aliases) == 1:
                return aliases[0]

        return None
            
    def row_processor(self, query, context):
        clauses = self._get_entity_clauses(query)
        if clauses:
            def proc(context, row):
                return clauses.row_decorator(row)[self.column]
        else:
            def proc(context, row):
                return row[self.column]
        return proc
    
    def setup_context(self, query, context):
        clauses = self._get_entity_clauses(query) 
        if clauses:
            context.secondary_columns.append(clauses.aliased_column(self.column))
        else:
            context.secondary_columns.append(self.column)
    
    def __str__(self):
        return str(self.column)

<<<<<<< HEAD
class _QueryEntity(object):
    def __init__(self, mapper=None, column=None, alias=None, id=None, convert=True):
        self.mapper = mapper
        if column and isinstance(column, sql.ColumnElement) and not hasattr(column, '_label'):
            column = column.label(None)
        self.column = column
        self.alias = alias
        self.alias_id = id
        self.convert = convert
        self.tup = (mapper or column, alias, id)

    def get_entity_clauses(self, query):
        if not self.convert:
            return None
        if self.alias is not None:
            return self.alias
        if self.alias_id:
            try:
                return query._alias_ids[self.alias_id]
            except KeyError:
                raise exceptions.InvalidRequestError("Query has no alias identified by '%s'" % self.alias_id)

        if self.mapper:
            l = query._alias_ids.get(self.mapper)
            if l:
                if len(l) > 1:
                    raise exceptions.InvalidRequestError("Ambiguous join for entity '%s'; specify id=<someid> to query.join()/query.add_entity()" % str(self.mapper))
                else:
                    return l[0]
            else:
                return None
        elif self.column and isinstance(self.column, sql.ColumnElement):
            aliases = []
            for table in sql_util.find_tables(self.column, check_columns=True):
                for a in query._alias_ids.get(table, []):
                    aliases.append(a)
            if len(aliases) > 1:
                raise exceptions.InvalidRequestError("Ambiguous join for entity '%s'; specify id=<someid> to query.join()/query.add_column()" % str(self.column))
            elif len(aliases) == 1:
                return aliases[0]
            else:
                return None
        else:
            return None
        
    def legacy_guess_type(self, e):
        if isinstance(e, type):
            return _QueryEntity(mapper=mapper.class_mapper(e))
        elif isinstance(e, mapper.Mapper):
            return _QueryEntity(mapper=e)
        else:
            return _QueryEntity(column=e)
    legacy_guess_type=classmethod(legacy_guess_type)
        
=======
    
>>>>>>> 0b8b0c64
        
Query.logger = logging.class_logger(Query)

class QueryContext(object):
    def __init__(self, query):
        self.query = query
        self.mapper = query.mapper
        self.session = query.session
        self.extension = query._extension
        self.statement = None
        self.row_adapter = None
        self.populate_existing = query._populate_existing
        self.version_check = query._version_check
        self.only_load_props = query._only_load_props
        self.refresh_instance = query._refresh_instance
        self.path = ()
        self.primary_columns = []
        self.secondary_columns = []
        self.eager_order_by = []
        self.eager_joins = None
        self.options = query._with_options
        self.attributes = query._attributes.copy()

    def exec_with_path(self, mapper, propkey, fn, *args, **kwargs):
        oldpath = self.path
        self.path += (mapper.base_mapper, propkey)
        try:
            return fn(*args, **kwargs)
        finally:
            self.path = oldpath

_runid = 1L
_id_lock = util.threading.Lock()

def _new_runid():
    global _runid
    _id_lock.acquire()
    try:
        _runid += 1
        return _runid
    finally:
        _id_lock.release()<|MERGE_RESOLUTION|>--- conflicted
+++ resolved
@@ -62,15 +62,6 @@
         
         self.__init_mapper(_class_to_mapper(class_or_mapper, entity_name=entity_name))
 
-<<<<<<< HEAD
-        if self.select_mapper._clause_adapter:
-            self._adapter = mapperutil.AliasedClauses(self.table, adapter=self.select_mapper._clause_adapter)
-        else:
-            self._adapter = None
-            
-    def _no_criterion(self, meth):
-        q = self._clone()
-=======
     def __init_mapper(self, mapper):
         """populate all instance variables derived from this Query's mapper."""
         
@@ -91,7 +82,6 @@
         self._alias_ids = dict([
             (k, list(v)) for k, v in self._alias_ids.iteritems()
         ])
->>>>>>> 0b8b0c64
 
     def __no_criterion(self, meth):
         return self.__conditional_clone(meth, [self.__no_criterion_condition])
@@ -129,15 +119,6 @@
                 ("Query.%s() being called on a Query with existing criterion; "
                  "criterion is being ignored.") % meth)
 
-<<<<<<< HEAD
-        q._from_obj = self.table
-        if self.select_mapper._clause_adapter:
-            q._adapter = mapperutil.AliasedClauses(self.table, adapter=self.select_mapper._clause_adapter)
-        else:
-            q._adapter = None
-        q._alias_ids = {}
-=======
->>>>>>> 0b8b0c64
         q._joinpoint = self.mapper
         q._statement = q._criterion = None
         q._order_by = q._group_by = q._distinct = False
@@ -154,23 +135,8 @@
                  "additional entities or columns - can't replace columns") % meth)
         q._entities = []
         return q
-<<<<<<< HEAD
-    
-    def _no_entities(self, meth):
-        q = self._no_statement(meth)
-        if q._entities:
-            raise exceptions.InvalidRequestError(
-                ("Query.%s() being called on a Query with existing  "
-                 "additional entities or columns - can't replace columns") % meth)
-        q._entities = []
-        return q
-        
-    def _no_statement(self, meth):
-        q = self._clone()
-=======
 
     def __no_statement_condition(self, q, meth):
->>>>>>> 0b8b0c64
         if q._statement:
             raise exceptions.InvalidRequestError(
                 ("Query.%s() being called on a Query with an existing full "
@@ -216,10 +182,6 @@
         return self._criterion
     whereclause = property(whereclause)
 
-    def _has_main_entity(self):
-        return bool(self._only_load_props is None or len(self._only_load_props))
-    _has_main_entity = property(_has_main_entity)
-
     def _with_current_path(self, path):
         """indicate that this query applies to objects loaded within a certain path.
         
@@ -457,18 +419,6 @@
         q = self.__no_entities('_values')
         q._only_load_props = q._eager_loaders = util.Set()
 
-<<<<<<< HEAD
-        q._entities = q._entities + [_QueryEntity(mapper=entity, alias=alias, id=id)]
-        return q
-
-    def columns(self, columns):
-        """Turn this query into a 'columns only' query."""
-
-        q = self._no_entities('columns')
-        q._only_load_props = q._eager_loaders = util.Set()
-
-=======
->>>>>>> 0b8b0c64
         for column in columns:
             q._entities.append(self._add_column(column, None))
         return q
@@ -499,15 +449,11 @@
     def _add_column(self, column, id=None):
         if isinstance(column, interfaces.PropComparator):
             column = column.clause_element()
-<<<<<<< HEAD
-        return _QueryEntity(column=column, alias=None, id=id)
-=======
 
         elif not isinstance(column, (sql.ColumnElement, basestring)):
             raise exceptions.InvalidRequestError("Invalid column expression '%r'" % column)
 
         return _ColumnEntity(column=column, id=id)
->>>>>>> 0b8b0c64
         
     def options(self, *args):
         """Return a new Query object, applying the given list of
@@ -571,13 +517,8 @@
         if criterion is not None and not isinstance(criterion, sql.ClauseElement):
             raise exceptions.ArgumentError("filter() argument must be of type sqlalchemy.sql.ClauseElement or string")
 
-<<<<<<< HEAD
-        if self._adapter is not None:
-            criterion = self._adapter.adapt_clause(criterion)
-=======
         if self._aliases_tail:
             criterion = self._aliases_tail.adapt_clause(criterion)
->>>>>>> 0b8b0c64
 
         q = self.__no_statement("filter")
         if q._criterion is not None:
@@ -594,161 +535,6 @@
 
         return self.filter(sql.and_(*clauses))
 
-<<<<<<< HEAD
-    def _get_joinable_tables(self):
-        if not self._joinable_tables or self._joinable_tables[0] is not self._from_obj:
-            currenttables = [self._from_obj]
-            def visit_join(join):
-                currenttables.append(join.left)
-                currenttables.append(join.right)
-            visitors.traverse(self._from_obj, visit_join=visit_join, traverse_options={'column_collections':False, 'aliased_selectables':False})
-            self._joinable_tables = (self._from_obj, currenttables)
-            return currenttables
-        else:
-            return self._joinable_tables[1]
-
-    def _join_to(self, keys, outerjoin=False, start=None, create_aliases=True):
-        if start is None:
-            start = self._joinpoint
-
-        clause = self._from_obj
-
-        currenttables = self._get_joinable_tables()
-
-        # determine if generated joins need to be aliased on the left
-        # hand side.
-        if self._adapter and not self._aliases:  # at the beginning of a join, look at leftmost adapter
-            adapt_against = self._adapter.alias
-        elif start.select_table is not start.mapped_table: # in the middle of a join, look for a polymorphic mapper
-            adapt_against = start.select_table
-        else:
-            adapt_against = None
-
-        mapper = start
-        alias = self._aliases
-        
-        if not isinstance(keys, list):
-            keys = [keys]
-        for key in keys:
-            use_selectable = None
-            of_type = None
-
-            if isinstance(key, tuple):
-                key, use_selectable = key
-
-            if isinstance(key, interfaces.PropComparator):
-                prop = key.property
-                if getattr(key, '_of_type', None):
-                    if use_selectable:
-                        raise exceptions.InvalidRequestError("Can't specify use_selectable along with polymorphic property created via of_type().")
-                    of_type = key._of_type
-                    use_selectable = key._of_type.select_table
-            else:
-                prop = mapper.get_property(key, resolve_synonyms=True)
-
-            if use_selectable:
-                if not use_selectable.is_derived_from(prop.mapper.mapped_table):
-                    raise exceptions.InvalidRequestError("Selectable '%s' is not derived from '%s'" % (use_selectable.description, prop.mapper.mapped_table.description))
-                if not isinstance(use_selectable, expression.Alias):
-                    use_selectable = use_selectable.alias()
-
-            if prop._is_self_referential() and not create_aliases and not use_selectable:
-                raise exceptions.InvalidRequestError("Self-referential query on '%s' property requires create_aliases=True argument." % str(prop))
-
-            if prop.select_table not in currenttables or create_aliases or use_selectable:
-                if prop.secondary:
-                    if use_selectable or create_aliases:
-                        alias = mapperutil.PropertyAliasedClauses(prop,
-                            prop.primary_join_against(mapper, adapt_against),
-                            prop.secondary_join_against(mapper, toselectable=use_selectable),
-                            alias,
-                            alias=use_selectable
-                        )
-                        crit = alias.primaryjoin
-                        clause = clause.join(alias.secondary, crit, isouter=outerjoin).join(alias.alias, alias.secondaryjoin, isouter=outerjoin)
-                    else:
-                        crit = prop.primary_join_against(mapper, adapt_against)
-                        clause = clause.join(prop.secondary, crit, isouter=outerjoin)
-                        clause = clause.join(prop.select_table, prop.secondary_join_against(mapper), isouter=outerjoin)
-                else:
-                    if use_selectable or create_aliases:
-                        alias = mapperutil.PropertyAliasedClauses(prop,
-                            prop.primary_join_against(mapper, adapt_against, toselectable=use_selectable),
-                            None,
-                            alias,
-                            alias=use_selectable
-                        )
-                        crit = alias.primaryjoin
-                        clause = clause.join(alias.alias, crit, isouter=outerjoin)
-                    else:
-                        crit = prop.primary_join_against(mapper, adapt_against)
-                        clause = clause.join(prop.select_table, crit, isouter=outerjoin)
-            elif not create_aliases and prop.secondary is not None and prop.secondary not in currenttables:
-                # TODO: this check is not strong enough for different paths to the same endpoint which
-                # does not use secondary tables
-                raise exceptions.InvalidRequestError("Can't join to property '%s'; a path to this table along a different secondary table already exists.  Use the `alias=True` argument to `join()`." % prop.key)
-
-            mapper = of_type or prop.mapper
-
-            if use_selectable:
-                adapt_against = use_selectable
-            elif mapper.select_table is not mapper.mapped_table:
-                adapt_against = mapper.select_table
-
-        return (clause, mapper, alias)
-
-    def _generative_col_aggregate(self, col, func):
-        """apply the given aggregate function to the query and return the newly
-        resulting ``Query``.
-        """
-        if self._column_aggregate is not None:
-            raise exceptions.InvalidRequestError("Query already contains an aggregate column or function")
-        q = self._no_statement("aggregate")
-        q._column_aggregate = (col, func)
-        return q
-
-    def apply_min(self, col):
-        """apply the SQL ``min()`` function against the given column to the
-        query and return the newly resulting ``Query``.
-        """
-        return self._generative_col_aggregate(col, sql.func.min)
-
-    def apply_max(self, col):
-        """apply the SQL ``max()`` function against the given column to the
-        query and return the newly resulting ``Query``.
-        """
-        return self._generative_col_aggregate(col, sql.func.max)
-
-    def apply_sum(self, col):
-        """apply the SQL ``sum()`` function against the given column to the
-        query and return the newly resulting ``Query``.
-        """
-        return self._generative_col_aggregate(col, sql.func.sum)
-
-    def apply_avg(self, col):
-        """apply the SQL ``avg()`` function against the given column to the
-        query and return the newly resulting ``Query``.
-        """
-        return self._generative_col_aggregate(col, sql.func.avg)
-
-    def _col_aggregate(self, col, func):
-        """Execute ``func()`` function against the given column.
-
-        For performance, only use subselect if `order_by` attribute is set.
-        """
-
-        ops = {'distinct':self._distinct, 'order_by':self._order_by or None, 'from_obj':self._from_obj}
-
-        if self._autoflush and not self._populate_existing:
-            self.session._autoflush()
-
-        if self._order_by is not False:
-            s1 = sql.select([col], self._criterion, **ops).alias('u')
-            return self.session.execute(sql.select([func(s1.corresponding_column(col))]), mapper=self.mapper).scalar()
-        else:
-            return self.session.execute(sql.select([func(col)], self._criterion, **ops), mapper=self.mapper).scalar()
-=======
->>>>>>> 0b8b0c64
 
     def min(self, col):
         """Execute the SQL ``min()`` function against the given column."""
@@ -775,15 +561,9 @@
 
         q = self.__no_statement("order_by")
 
-<<<<<<< HEAD
-        if self._adapter:
-            criterion = [expression._literal_as_text(o) for o in util.to_list(criterion) or []]
-            criterion = self._adapter.adapt_list(criterion)
-=======
         if self._aliases_tail:
             criterion = [expression._literal_as_text(o) for o in criterion]
             criterion = self._aliases_tail.adapt_list(criterion)
->>>>>>> 0b8b0c64
 
         if q._order_by is False:
             q._order_by = criterion
@@ -812,13 +592,8 @@
         if criterion is not None and not isinstance(criterion, sql.ClauseElement):
             raise exceptions.ArgumentError("having() argument must be of type sqlalchemy.sql.ClauseElement or string")
 
-<<<<<<< HEAD
-        if self._adapter is not None:
-            criterion = self._adapter.adapt_clause(criterion)
-=======
         if self._aliases_tail:
             criterion = self._aliases_tail.adapt_clause(criterion)
->>>>>>> 0b8b0c64
 
         q = self.__no_statement("having")
         if q._having is not None:
@@ -992,38 +767,10 @@
                 # does not use secondary tables
                 raise exceptions.InvalidRequestError("Can't join to property '%s'; a path to this table along a different secondary table already exists.  Use the `alias=True` argument to `join()`." % prop.key)
 
-<<<<<<< HEAD
-        return self._join(prop, id=id, outerjoin=True, aliased=aliased, from_joinpoint=from_joinpoint)
-    
-    def __copy_aliases(self, q):
-        q._alias_ids = {}
-        for k, v in self._alias_ids.items():
-            if isinstance(v, list):
-                q._alias_ids[k] = list(v)
-            else:
-                q._alias_ids[k] = v
-        
-    def _join(self, prop, id, outerjoin, aliased, from_joinpoint):
-        (clause, mapper, aliases) = self._join_to(prop, outerjoin=outerjoin, start=from_joinpoint and self._joinpoint or self.mapper, create_aliases=aliased)
-        q = self._no_statement("join")
-        q._from_obj = clause
-        q._joinpoint = mapper
-        q._aliases = aliases
-
-        self.__copy_aliases(q)
-        
-        if aliases:
-            q._adapter = mapperutil.AliasedClauses(q.table, alias=aliases.alias).copy_and_chain(q._adapter)
-        else:
-            select_mapper = mapper.get_select_mapper()
-            if select_mapper._clause_adapter:
-                q._adapter = mapperutil.AliasedClauses(q.table, adapter=select_mapper._clause_adapter).copy_and_chain(q._adapter)
-=======
             mapper = of_type or prop.mapper
 
             if use_selectable:
                 adapt_against = use_selectable
->>>>>>> 0b8b0c64
 
         return (clause, mapper, alias)
 
@@ -1040,13 +787,9 @@
         q = self.__no_statement("reset_joinpoint")
         q._joinpoint = q.mapper
         if q.table not in q._get_joinable_tables():
-<<<<<<< HEAD
-            q._adapter = mapperutil.AliasedClauses(q.table, alias=q._from_obj, equivalents=q.mapper._equivalent_columns)
-=======
             q._aliases_head = q._aliases_tail = mapperutil.AliasedClauses(q._from_obj, equivalents=q.mapper._equivalent_columns)
         else:
             q._aliases_head = q._aliases_tail = None
->>>>>>> 0b8b0c64
         return q
 
     def select_from(self, from_obj):
@@ -1063,21 +806,7 @@
             util.warn_deprecated("select_from() now accepts a single Selectable as its argument, which replaces any existing FROM criterion.")
             from_obj = from_obj[-1]
 
-<<<<<<< HEAD
-        if isinstance(from_obj, expression._SelectBaseMixin):
-            # alias SELECTs and unions
-            from_obj = from_obj.alias()
-
-        new._from_obj = from_obj
-
-        if new.table not in new._get_joinable_tables():
-            new._adapter = mapperutil.AliasedClauses(new.table, alias=new._from_obj, equivalents=new.mapper._equivalent_columns)
-            self.__copy_aliases(new)
-            new._alias_ids.setdefault(new.table, []).append(new._adapter)
-        
-=======
         new.__set_select_from(from_obj)
->>>>>>> 0b8b0c64
         return new
     
     def __getitem__(self, item):
@@ -1212,55 +941,9 @@
 
         context.runid = _new_runid()
 
-<<<<<<< HEAD
-        mappers_or_columns = tuple(self._entities) + mappers_or_columns
-        tuples = bool(mappers_or_columns)
-
-        if context.only_load_props is None or len(context.only_load_props):
-            if context.row_adapter:
-                def main(context, row):
-                    return self.select_mapper._instance(context, context.row_adapter(row), None,
-                        extension=context.extension, only_load_props=context.only_load_props, refresh_instance=context.refresh_instance
-                    )
-            else:
-                def main(context, row):
-                    return self.select_mapper._instance(context, row, None,
-                        extension=context.extension, only_load_props=context.only_load_props, refresh_instance=context.refresh_instance
-                    )
-        else:
-            main = None
-            
-        if tuples:
-            process = []
-            if main:
-                process.append(main)
-            for query_entity in mappers_or_columns:
-                if not isinstance(query_entity, _QueryEntity):
-                    query_entity = _QueryEntity.legacy_guess_type(query_entity)
-                    
-                clauses = query_entity.get_entity_clauses(self) 
-
-                if query_entity.mapper:
-                    def x(m):
-                        row_adapter = clauses is not None and clauses.row_decorator or (lambda row: row)
-                        def proc(context, row):
-                            return m._instance(context, row_adapter(row), None)
-                        process.append(proc)
-                    x(query_entity.mapper)
-                elif query_entity.column and isinstance(query_entity.column, (sql.ColumnElement, basestring)):
-                    def y(m):
-                        row_adapter = clauses is not None and clauses.row_decorator or (lambda row: row)
-                        def proc(context, row):
-                            return row_adapter(row)[m]
-                        process.append(proc)
-                    y(query_entity.column)
-                else:
-                    raise exceptions.InvalidRequestError("Invalid column expression '%r'" % query_entity.column)
-=======
         entities = self._entities + [_QueryEntity.legacy_guess_type(mc) for mc in mappers_or_columns]
         should_unique = isinstance(entities[0], _PrimaryMapperEntity) and len(entities) == 1
         process = [query_entity.row_processor(self, context) for query_entity in entities]
->>>>>>> 0b8b0c64
 
         while True:
             context.progress = util.Set()
@@ -1398,8 +1081,7 @@
         """compiles and returns a SQL statement based on the criterion and conditions within this Query."""
 
         return self._compile_context().statement
-    
-    
+
     def _compile_context(self):
 
         context = QueryContext(self)
@@ -1421,32 +1103,6 @@
             for_update = False
             
         context.from_clause = from_obj
-<<<<<<< HEAD
-
-        # give all the attached properties a chance to modify the query
-        # TODO: doing this off the select_mapper.  if its the polymorphic mapper, then
-        # it has no relations() on it.  should we compile those too into the query ?  (i.e. eagerloads)
-        if self._has_main_entity:
-            for value in self.select_mapper.iterate_properties:
-                if self._only_load_props and value.key not in self._only_load_props:
-                    continue
-                context.exec_with_path(self.select_mapper, value.key, value.setup, context, only_load_props=self._only_load_props)
-
-        # additional entities/columns, add those to selection criterion
-        for tup in self._entities:
-            (m, alias, alias_id) = tup.tup
-            clauses = tup.get_entity_clauses(self)
-            if tup.mapper:
-                for value in tup.mapper.iterate_properties:
-                    context.exec_with_path(tup.mapper, value.key, value.setup, context, parentclauses=clauses)
-            elif tup.column and isinstance(m, sql.ColumnElement):
-                if clauses:
-                    context.secondary_columns.append(clauses.aliased_column(tup.column))
-                else:
-                    context.secondary_columns.append(tup.column)
-
-        if self._eager_loaders and self._nestable(**self._select_args()):
-=======
         context.whereclause = self._criterion
         context.order_by = self._order_by
         
@@ -1454,7 +1110,6 @@
             entity.setup_context(self, context)
             
         if self._eager_loaders and self._should_nest_selectable:
->>>>>>> 0b8b0c64
             # eager loaders are present, and the SELECT has limiting criterion
             # produce a "wrapped" selectable.
             
@@ -1499,28 +1154,12 @@
                 context.order_by = None
             
             if adapter:
-<<<<<<< HEAD
-                context.primary_columns = [from_obj.corresponding_column(c) or c for c in context.primary_columns]
-                context.row_adapter = mapperutil.create_row_adapter(from_obj, self.table)
-
-            if self._distinct:
-                if order_by:
-                    order_by = [expression._literal_as_text(o) for o in util.to_list(order_by) or []]
-
-                if self._distinct and order_by:
-                    cf = util.Set()
-                    for o in order_by:
-                        cf.update(sql_util.find_columns(o))
-                    for c in cf:
-                        context.primary_columns.append(c)
-=======
                 context.primary_columns = adapter.adapt_list(context.primary_columns)
                 context.row_adapter = mapperutil.create_row_adapter(adapter.alias, equivalent_columns=self.mapper._equivalent_columns)
                 
             if self._distinct and context.order_by:
                 order_by_col_expr = list(chain(*[sql_util.find_columns(o) for o in context.order_by]))
                 context.primary_columns += order_by_col_expr
->>>>>>> 0b8b0c64
 
             statement = sql.select(context.primary_columns + context.secondary_columns, context.whereclause, from_obj=from_obj, use_labels=True, for_update=for_update, order_by=context.order_by, **self._select_args)
 
@@ -1543,14 +1182,6 @@
 
         return context
 
-<<<<<<< HEAD
-    def _select_args(self):
-        """Return a dictionary of attributes that can be applied to a ``sql.Select`` statement.
-        """
-        return {'limit':self._limit, 'offset':self._offset, 'distinct':self._distinct, 'group_by':self._group_by or None, 'having':self._having or None}
-
-=======
->>>>>>> 0b8b0c64
     def __log_debug(self, msg):
         self.logger.debug(msg)
 
@@ -1957,64 +1588,7 @@
     def __str__(self):
         return str(self.column)
 
-<<<<<<< HEAD
-class _QueryEntity(object):
-    def __init__(self, mapper=None, column=None, alias=None, id=None, convert=True):
-        self.mapper = mapper
-        if column and isinstance(column, sql.ColumnElement) and not hasattr(column, '_label'):
-            column = column.label(None)
-        self.column = column
-        self.alias = alias
-        self.alias_id = id
-        self.convert = convert
-        self.tup = (mapper or column, alias, id)
-
-    def get_entity_clauses(self, query):
-        if not self.convert:
-            return None
-        if self.alias is not None:
-            return self.alias
-        if self.alias_id:
-            try:
-                return query._alias_ids[self.alias_id]
-            except KeyError:
-                raise exceptions.InvalidRequestError("Query has no alias identified by '%s'" % self.alias_id)
-
-        if self.mapper:
-            l = query._alias_ids.get(self.mapper)
-            if l:
-                if len(l) > 1:
-                    raise exceptions.InvalidRequestError("Ambiguous join for entity '%s'; specify id=<someid> to query.join()/query.add_entity()" % str(self.mapper))
-                else:
-                    return l[0]
-            else:
-                return None
-        elif self.column and isinstance(self.column, sql.ColumnElement):
-            aliases = []
-            for table in sql_util.find_tables(self.column, check_columns=True):
-                for a in query._alias_ids.get(table, []):
-                    aliases.append(a)
-            if len(aliases) > 1:
-                raise exceptions.InvalidRequestError("Ambiguous join for entity '%s'; specify id=<someid> to query.join()/query.add_column()" % str(self.column))
-            elif len(aliases) == 1:
-                return aliases[0]
-            else:
-                return None
-        else:
-            return None
-        
-    def legacy_guess_type(self, e):
-        if isinstance(e, type):
-            return _QueryEntity(mapper=mapper.class_mapper(e))
-        elif isinstance(e, mapper.Mapper):
-            return _QueryEntity(mapper=e)
-        else:
-            return _QueryEntity(column=e)
-    legacy_guess_type=classmethod(legacy_guess_type)
-        
-=======
     
->>>>>>> 0b8b0c64
         
 Query.logger = logging.class_logger(Query)
 
