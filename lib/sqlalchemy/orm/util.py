--- conflicted
+++ resolved
@@ -143,31 +143,9 @@
     """Creates aliases of a mapped tables for usage in ORM queries.
     """
 
-<<<<<<< HEAD
-    def __init__(self, mapped_table, alias=None, equivalents=None, adapter=None):
-        if adapter:
-            if alias or equivalents:
-                raise exceptions.ArgumentError("Can't init AliasedClauses with alias or equivalents and adapter")
-            self.alias = adapter.selectable
-            self.equivalents = adapter.equivalents
-            self._adapter = adapter
-        else:
-            if adapter:
-                raise exceptions.ArgumentError("Can't init AliasedClauses with alias or equivalents and adapter")
-                
-            if alias:
-                self.alias = alias
-            else:
-                self.alias = mapped_table.alias()
-            self._adapter = sql_util.ClauseAdapter(self.alias, equivalents=equivalents)
-            self.equivalents=equivalents
-            
-        self.mapped_table = mapped_table
-=======
     def __init__(self, alias, equivalents=None, chain_to=None):
         self.alias = alias
         self.equivalents = equivalents
->>>>>>> 0b8b0c64
         self.row_decorator = self._create_row_adapter()
         self.adapter = sql_util.ClauseAdapter(self.alias, equivalents=equivalents)
         if chain_to:
@@ -180,14 +158,6 @@
             return conv
             
         aliased_column = column
-<<<<<<< HEAD
-
-        # for column-level subqueries, swap out its selectable with our
-        # eager version as appropriate, and manually build the 
-        # "correlation" list of the subquery. 
-        # TODO: this functionality should be rolled into ClauseAdapter
-=======
->>>>>>> 0b8b0c64
         class ModifySubquery(visitors.ClauseVisitor):
             def visit_select(s, select):
                 select._should_correlate = False
@@ -198,29 +168,6 @@
         return aliased_column
 
     def adapt_clause(self, clause):
-<<<<<<< HEAD
-        return self._adapter.traverse(clause, clone=True)
-    
-    def adapt_list(self, clauses):
-        return self._adapter.copy_and_process(clauses)
-    
-    def copy_and_chain(self, aliasedclauses):
-        ac = AliasedClauses(self.mapped_table, alias=self.alias, equivalents=self.equivalents)
-        if aliasedclauses:
-            ac._adapter = ac._adapter.copy_and_chain(aliasedclauses._adapter)
-        return ac
-    
-    def _create_row_adapter(self):
-        """Return a callable which, 
-        when passed a RowProxy, will return a new dict-like object
-        that translates Column objects to that of this object's Alias before calling upon the row.
-
-        This allows a regular Table to be used to target columns in a row that was in reality generated from an alias
-        of that table, in such a way that the row can be passed to logic which knows nothing about the aliased form
-        of the table.
-        """
-        return create_row_adapter(self.alias, self.mapped_table, equivalent_columns=self.equivalents)
-=======
         return self.adapter.traverse(clause, clone=True)
     
     def adapt_list(self, clauses):
@@ -228,7 +175,6 @@
         
     def _create_row_adapter(self):
         return create_row_adapter(self.alias, equivalent_columns=self.equivalents)
->>>>>>> 0b8b0c64
 
 
 class PropertyAliasedClauses(AliasedClauses):
