import testenv; testenv.configure_for_tests()
import operator
from sqlalchemy import *
from sqlalchemy import exceptions
from sqlalchemy.sql import compiler
from sqlalchemy.engine import default
from sqlalchemy.orm import *
from testlib import *
from testlib import engines
from testlib.fixtures import *

class QueryTest(FixtureTest):
    keep_mappers = True
    keep_data = True

    def setup_mappers(self):
        mapper(User, users, properties={
            'addresses':relation(Address, backref='user'),
            'orders':relation(Order, backref='user'), # o2m, m2o
        })
        mapper(Address, addresses, properties={
            'dingaling':relation(Dingaling, uselist=False, backref="address")  #o2o
        })
        mapper(Dingaling, dingalings)
        mapper(Order, orders, properties={
            'items':relation(Item, secondary=order_items, order_by=items.c.id),  #m2m
            'address':relation(Address),  # m2o
        })
        mapper(Item, items, properties={
            'keywords':relation(Keyword, secondary=item_keywords) #m2m
        })
        mapper(Keyword, keywords)

class UnicodeSchemaTest(QueryTest):
    keep_mappers = False

    def setup_mappers(self):
        pass

    def define_tables(self, metadata):
        super(UnicodeSchemaTest, self).define_tables(metadata)
        global uni_meta, uni_users
        uni_meta = MetaData()
        uni_users = Table(u'users', uni_meta,
            Column(u'id', Integer, primary_key=True),
            Column(u'name', String(30), nullable=False))

    def test_get(self):
        mapper(User, uni_users)
        assert User(id=7) == create_session(bind=testing.db).query(User).get(7)

class GetTest(QueryTest):
    def test_get(self):
        s = create_session()
        assert s.query(User).get(19) is None
        u = s.query(User).get(7)
        u2 = s.query(User).get(7)
        assert u is u2
        s.clear()
        u2 = s.query(User).get(7)
        assert u is not u2

    def test_no_criterion(self):
        """test that get()/load() does not use preexisting filter/etc. criterion"""

        s = create_session()
        
        try:
            s.query(User).join('addresses').filter(Address.user_id==8).get(7)
            assert False
        except exceptions.SAWarning, e:
            assert str(e) == "Query.get() being called on a Query with existing criterion; criterion is being ignored."

        @testing.emits_warning('Query.*')
        def warns():
            assert s.query(User).filter(User.id==7).get(19) is None

            u = s.query(User).get(7)
            assert s.query(User).filter(User.id==9).get(7) is u
            s.clear()
            assert s.query(User).filter(User.id==9).get(7).id == u.id

            # user 10 has no addresses
            u = s.query(User).get(10)
            assert s.query(User).join('addresses').get(10) is u
            s.clear()
            assert s.query(User).join('addresses').get(10).id == u.id

            u = s.query(User).get(7)
            assert s.query(User).join('addresses').filter(Address.user_id==8).filter(User.id==7).first() is None
            assert s.query(User).join('addresses').filter(Address.user_id==8).get(7) is u
            s.clear()
            assert s.query(User).join('addresses').filter(Address.user_id==8).get(7).id == u.id

            assert s.query(User).join('addresses').filter(Address.user_id==8).load(7).id == u.id
        warns()

    def test_unique_param_names(self):
        class SomeUser(object):
            pass
        s = users.select(users.c.id!=12).alias('users')
        m = mapper(SomeUser, s)
        print s.primary_key
        print m.primary_key
        assert s.primary_key == m.primary_key

        row = s.select(use_labels=True).execute().fetchone()
        print row[s.primary_key[0]]

        sess = create_session()
        assert sess.query(SomeUser).get(7).name == 'jack'

    def test_load(self):
        s = create_session()

        try:
            assert s.query(User).load(19) is None
            assert False
        except exceptions.InvalidRequestError:
            assert True

        u = s.query(User).load(7)
        u2 = s.query(User).load(7)
        assert u is u2
        s.clear()
        u2 = s.query(User).load(7)
        assert u is not u2

        u2.name = 'some name'
        a = Address(email_address='some other name')
        u2.addresses.append(a)
        assert u2 in s.dirty
        assert a in u2.addresses

        s.query(User).load(7)
        assert u2 not in s.dirty
        assert u2.name =='jack'
        assert a not in u2.addresses

    @testing.exclude('mysql', '<', (4, 1))
    def test_unicode(self):
        """test that Query.get properly sets up the type for the bind parameter.  using unicode would normally fail
        on postgres, mysql and oracle unless it is converted to an encoded string"""

        metadata = MetaData(engines.utf8_engine())
        table = Table('unicode_data', metadata,
            Column('id', Unicode(40), primary_key=True),
            Column('data', Unicode(40)))
        try:
            metadata.create_all()
            ustring = 'petit voix m\xe2\x80\x99a'.decode('utf-8')
            table.insert().execute(id=ustring, data=ustring)
            class LocalFoo(Base):
                pass
            mapper(LocalFoo, table)
            self.assertEquals(create_session().query(LocalFoo).get(ustring),
                              LocalFoo(id=ustring, data=ustring))
        finally:
            metadata.drop_all()

    def test_populate_existing(self):
        s = create_session()

        userlist = s.query(User).all()

        u = userlist[0]
        u.name = 'foo'
        a = Address(name='ed')
        u.addresses.append(a)

        self.assert_(a in u.addresses)

        s.query(User).populate_existing().all()

        self.assert_(u not in s.dirty)

        self.assert_(u.name == 'jack')

        self.assert_(a not in u.addresses)

        u.addresses[0].email_address = 'lala'
        u.orders[1].items[2].description = 'item 12'
        # test that lazy load doesnt change child items
        s.query(User).populate_existing().all()
        assert u.addresses[0].email_address == 'lala'
        assert u.orders[1].items[2].description == 'item 12'

        # eager load does
        s.query(User).options(eagerload('addresses'), eagerload_all('orders.items')).populate_existing().all()
        assert u.addresses[0].email_address == 'jack@bean.com'
        assert u.orders[1].items[2].description == 'item 5'

class OperatorTest(QueryTest):
    """test sql.Comparator implementation for MapperProperties"""

    def _test(self, clause, expected):
        c = str(clause.compile(dialect = default.DefaultDialect()))
        assert c == expected, "%s != %s" % (c, expected)

    def test_arithmetic(self):
        create_session().query(User)
        for (py_op, sql_op) in ((operator.add, '+'), (operator.mul, '*'),
                                (operator.sub, '-'), (operator.div, '/'),
                                ):
            for (lhs, rhs, res) in (
                (5, User.id, ':users_id_1 %s users.id'),
                (5, literal(6), ':param_1 %s :param_2'),
                (User.id, 5, 'users.id %s :users_id_1'),
                (User.id, literal('b'), 'users.id %s :param_1'),
                (User.id, User.id, 'users.id %s users.id'),
                (literal(5), 'b', ':param_1 %s :param_2'),
                (literal(5), User.id, ':param_1 %s users.id'),
                (literal(5), literal(6), ':param_1 %s :param_2'),
                ):
                self._test(py_op(lhs, rhs), res % sql_op)

    def test_comparison(self):
        create_session().query(User)
        for (py_op, fwd_op, rev_op) in ((operator.lt, '<', '>'),
                                        (operator.gt, '>', '<'),
                                        (operator.eq, '=', '='),
                                        (operator.ne, '!=', '!='),
                                        (operator.le, '<=', '>='),
                                        (operator.ge, '>=', '<=')):
            for (lhs, rhs, l_sql, r_sql) in (
                ('a', User.id, ':users_id_1', 'users.id'),
                ('a', literal('b'), ':param_2', ':param_1'), # note swap!
                (User.id, 'b', 'users.id', ':users_id_1'),
                (User.id, literal('b'), 'users.id', ':param_1'),
                (User.id, User.id, 'users.id', 'users.id'),
                (literal('a'), 'b', ':param_1', ':param_2'),
                (literal('a'), User.id, ':param_1', 'users.id'),
                (literal('a'), literal('b'), ':param_1', ':param_2'),
                ):

                # the compiled clause should match either (e.g.):
                # 'a' < 'b' -or- 'b' > 'a'.
                compiled = str(py_op(lhs, rhs).compile(dialect=default.DefaultDialect()))
                fwd_sql = "%s %s %s" % (l_sql, fwd_op, r_sql)
                rev_sql = "%s %s %s" % (r_sql, rev_op, l_sql)

                self.assert_(compiled == fwd_sql or compiled == rev_sql,
                             "\n'" + compiled + "'\n does not match\n'" +
                             fwd_sql + "'\n or\n'" + rev_sql + "'")

    def test_op(self):
        assert str(User.name.op('ilike')('17').compile(dialect=default.DefaultDialect())) == "users.name ilike :users_name_1"

    def test_in(self):
         self._test(User.id.in_(['a', 'b']),
                    "users.id IN (:users_id_1, :users_id_2)")

    def test_between(self):
        self._test(User.id.between('a', 'b'),
                   "users.id BETWEEN :users_id_1 AND :users_id_2")

    def test_clauses(self):
        for (expr, compare) in (
            (func.max(User.id), "max(users.id)"),
            (User.id.desc(), "users.id DESC"),
            (between(5, User.id, Address.id), ":param_1 BETWEEN users.id AND addresses.id"),
            # this one would require adding compile() to InstrumentedScalarAttribute.  do we want this ?
            #(User.id, "users.id")
        ):
            c = expr.compile(dialect=default.DefaultDialect())
            assert str(c) == compare, "%s != %s" % (str(c), compare)


class CompileTest(QueryTest):
    def test_deferred(self):
        session = create_session()
        s = session.query(User).filter(and_(addresses.c.email_address == bindparam('emailad'), Address.user_id==User.id)).compile()

        l = session.query(User).instances(s.execute(emailad = 'jack@bean.com'))
        assert [User(id=7)] == l

class SliceTest(QueryTest):
    def test_first(self):
        assert  User(id=7) == create_session().query(User).first()

        assert create_session().query(User).filter(User.id==27).first() is None

        # more slice tests are available in test/orm/generative.py

class TextTest(QueryTest):
    def test_fulltext(self):
        assert [User(id=7), User(id=8), User(id=9),User(id=10)] == create_session().query(User).from_statement("select * from users").all()

    def test_fragment(self):
        assert [User(id=8), User(id=9)] == create_session().query(User).filter("id in (8, 9)").all()

        assert [User(id=9)] == create_session().query(User).filter("name='fred'").filter("id=9").all()

        assert [User(id=9)] == create_session().query(User).filter("name='fred'").filter(User.id==9).all()

    def test_binds(self):
        assert [User(id=8), User(id=9)] == create_session().query(User).filter("id in (:id1, :id2)").params(id1=8, id2=9).all()

class FilterTest(QueryTest):
    def test_basic(self):
        assert [User(id=7), User(id=8), User(id=9),User(id=10)] == create_session().query(User).all()

    @testing.fails_on('maxdb')
    def test_limit(self):
        assert [User(id=8), User(id=9)] == create_session().query(User).limit(2).offset(1).all()

        assert [User(id=8), User(id=9)] == list(create_session().query(User)[1:3])

        assert User(id=8) == create_session().query(User)[1]

    def test_onefilter(self):
        assert [User(id=8), User(id=9)] == create_session().query(User).filter(User.name.endswith('ed')).all()

    def test_contains(self):
        """test comparing a collection to an object instance."""

        sess = create_session()
        address = sess.query(Address).get(3)
        assert [User(id=8)] == sess.query(User).filter(User.addresses.contains(address)).all()

        try:
            sess.query(User).filter(User.addresses == address)
            assert False
        except exceptions.InvalidRequestError:
            assert True

        assert [User(id=10)] == sess.query(User).filter(User.addresses==None).all()

        try:
            assert [User(id=7), User(id=9), User(id=10)] == sess.query(User).filter(User.addresses!=address).all()
            assert False
        except exceptions.InvalidRequestError:
            assert True

        #assert [User(id=7), User(id=9), User(id=10)] == sess.query(User).filter(User.addresses!=address).all()

    def test_any(self):
        sess = create_session()

        assert [User(id=8), User(id=9)] == sess.query(User).filter(User.addresses.any(Address.email_address.like('%ed%'))).all()

        assert [User(id=8)] == sess.query(User).filter(User.addresses.any(Address.email_address.like('%ed%'), id=4)).all()

        assert [User(id=8)] == sess.query(User).filter(User.addresses.any(Address.email_address.like('%ed%'))).\
            filter(User.addresses.any(id=4)).all()

        assert [User(id=9)] == sess.query(User).filter(User.addresses.any(email_address='fred@fred.com')).all()

    @testing.unsupported('maxdb') # can core
    def test_has(self):
        sess = create_session()
        assert [Address(id=5)] == sess.query(Address).filter(Address.user.has(name='fred')).all()

        assert [Address(id=2), Address(id=3), Address(id=4), Address(id=5)] == sess.query(Address).filter(Address.user.has(User.name.like('%ed%'))).all()

        assert [Address(id=2), Address(id=3), Address(id=4)] == sess.query(Address).filter(Address.user.has(User.name.like('%ed%'), id=8)).all()

        dingaling = sess.query(Dingaling).get(2)
        assert [User(id=9)] == sess.query(User).filter(User.addresses.any(Address.dingaling==dingaling)).all()
        
    def test_contains_m2m(self):
        sess = create_session()
        item = sess.query(Item).get(3)
        assert [Order(id=1), Order(id=2), Order(id=3)] == sess.query(Order).filter(Order.items.contains(item)).all()

        assert [Order(id=4), Order(id=5)] == sess.query(Order).filter(~Order.items.contains(item)).all()

    def test_comparison(self):
        """test scalar comparison to an object instance"""

        sess = create_session()
        user = sess.query(User).get(8)
        assert [Address(id=2), Address(id=3), Address(id=4)] == sess.query(Address).filter(Address.user==user).all()

        assert [Address(id=1), Address(id=5)] == sess.query(Address).filter(Address.user!=user).all()

        # generates an IS NULL
        assert [] == sess.query(Address).filter(Address.user == None).all()

        assert [Order(id=5)] == sess.query(Order).filter(Order.address == None).all()

        # o2o
        dingaling = sess.query(Dingaling).get(2)
        assert [Address(id=5)] == sess.query(Address).filter(Address.dingaling==dingaling).all()

    def test_filter_by(self):
        sess = create_session()
        user = sess.query(User).get(8)
        assert [Address(id=2), Address(id=3), Address(id=4)] == sess.query(Address).filter_by(user=user).all()

        # many to one generates IS NULL
        assert [] == sess.query(Address).filter_by(user = None).all()

        # one to many generates WHERE NOT EXISTS
        assert [User(name='chuck')] == sess.query(User).filter_by(addresses = None).all()
    
    def test_none_comparison(self):
        sess = create_session()
        
        # o2o
        self.assertEquals([Address(id=1), Address(id=3), Address(id=4)], sess.query(Address).filter(Address.dingaling==None).all())
        self.assertEquals([Address(id=2), Address(id=5)], sess.query(Address).filter(Address.dingaling != None).all())
        
        # m2o
        self.assertEquals([Order(id=5)], sess.query(Order).filter(Order.address==None).all())
        self.assertEquals([Order(id=1), Order(id=2), Order(id=3), Order(id=4)], sess.query(Order).filter(Order.address!=None).all())
        
        # o2m
        self.assertEquals([User(id=10)], sess.query(User).filter(User.addresses==None).all())
        self.assertEquals([User(id=7),User(id=8),User(id=9)], sess.query(User).filter(User.addresses!=None).all())

class FromSelfTest(QueryTest):
    def test_filter(self):

        assert [User(id=8), User(id=9)] == create_session().query(User).filter(User.id.in_([8,9]))._from_self().all()

        assert [User(id=8), User(id=9)] == create_session().query(User)[1:3]._from_self().all()
        assert [User(id=8)] == list(create_session().query(User).filter(User.id.in_([8,9]))._from_self()[0:1])
    
    def test_join(self):
        assert [
            (User(id=8), Address(id=2)),
            (User(id=8), Address(id=3)),
            (User(id=8), Address(id=4)),
            (User(id=9), Address(id=5))
        ] == create_session().query(User).filter(User.id.in_([8,9]))._from_self().join('addresses').add_entity(Address).order_by(User.id, Address.id).all()
        
class AggregateTest(QueryTest):
    def test_sum(self):
        sess = create_session()
        orders = sess.query(Order).filter(Order.id.in_([2, 3, 4]))
        assert orders.sum(Order.user_id * Order.address_id) == 79

    @testing.uses_deprecated('Call to deprecated function apply_sum')
    def test_apply(self):
        sess = create_session()
        assert sess.query(Order).apply_sum(Order.user_id * Order.address_id).filter(Order.id.in_([2, 3, 4])).one() == 79

    def test_having(self):
        sess = create_session()
        assert [User(name=u'ed',id=8)] == sess.query(User).group_by([c for c in User.c]).join('addresses').having(func.count(Address.c.id)> 2).all()

        assert [User(name=u'jack',id=7), User(name=u'fred',id=9)] == sess.query(User).group_by([c for c in User.c]).join('addresses').having(func.count(Address.c.id)< 2).all()

class CountTest(QueryTest):
    def test_basic(self):
        assert 4 == create_session().query(User).count()

        assert 2 == create_session().query(User).filter(users.c.name.endswith('ed')).count()

class DistinctTest(QueryTest):
    def test_basic(self):
        assert [User(id=7), User(id=8), User(id=9),User(id=10)] == create_session().query(User).distinct().all()
        assert [User(id=7), User(id=9), User(id=8),User(id=10)] == create_session().query(User).distinct().order_by(desc(User.name)).all()

    def test_joined(self):
        """test that orderbys from a joined table get placed into the columns clause when DISTINCT is used"""

        sess = create_session()
        q = sess.query(User).join('addresses').distinct().order_by(desc(Address.email_address))

        assert [User(id=7), User(id=9), User(id=8)] == q.all()

        sess.clear()

        # test that it works on embedded eagerload/LIMIT subquery
        q = sess.query(User).join('addresses').distinct().options(eagerload('addresses')).order_by(desc(Address.email_address)).limit(2)

        def go():
            assert [
                User(id=7, addresses=[
                    Address(id=1)
                ]),
                User(id=9, addresses=[
                    Address(id=5)
                ]),
            ] == q.all()
        self.assert_sql_count(testing.db, go, 1)


class YieldTest(QueryTest):
    def test_basic(self):
        import gc
        sess = create_session()
        q = iter(sess.query(User).yield_per(1).from_statement("select * from users"))

        ret = []
        self.assertEquals(len(sess.identity_map), 0)
        ret.append(q.next())
        ret.append(q.next())
        self.assertEquals(len(sess.identity_map), 2)
        ret.append(q.next())
        ret.append(q.next())
        self.assertEquals(len(sess.identity_map), 4)
        try:
            q.next()
            assert False
        except StopIteration:
            pass

class TextTest(QueryTest):
    def test_fulltext(self):
        assert [User(id=7), User(id=8), User(id=9),User(id=10)] == create_session().query(User).from_statement("select * from users").all()

    def test_fragment(self):
        assert [User(id=8), User(id=9)] == create_session().query(User).filter("id in (8, 9)").all()

        assert [User(id=9)] == create_session().query(User).filter("name='fred'").filter("id=9").all()

        assert [User(id=9)] == create_session().query(User).filter("name='fred'").filter(User.id==9).all()

    def test_binds(self):
        assert [User(id=8), User(id=9)] == create_session().query(User).filter("id in (:id1, :id2)").params(id1=8, id2=9).all()


class ParentTest(QueryTest):
    def test_o2m(self):
        sess = create_session()
        q = sess.query(User)

        u1 = q.filter_by(name='jack').one()

        # test auto-lookup of property
        o = sess.query(Order).with_parent(u1).all()
        assert [Order(description="order 1"), Order(description="order 3"), Order(description="order 5")] == o

        # test with explicit property
        o = sess.query(Order).with_parent(u1, property='orders').all()
        assert [Order(description="order 1"), Order(description="order 3"), Order(description="order 5")] == o

        # test static method
        o = Query.query_from_parent(u1, property='orders', session=sess).all()
        assert [Order(description="order 1"), Order(description="order 3"), Order(description="order 5")] == o

        # test generative criterion
        o = sess.query(Order).with_parent(u1).filter(orders.c.id>2).all()
        assert [Order(description="order 3"), Order(description="order 5")] == o

        # test against None for parent? this can't be done with the current API since we don't know
        # what mapper to use
        #assert sess.query(Order).with_parent(None, property='addresses').all() == [Order(description="order 5")]

    def test_noparent(self):
        sess = create_session()
        q = sess.query(User)

        u1 = q.filter_by(name='jack').one()

        try:
            q = sess.query(Item).with_parent(u1)
            assert False
        except exceptions.InvalidRequestError, e:
            assert str(e) == "Could not locate a property which relates instances of class 'Item' to instances of class 'User'"

    def test_m2m(self):
        sess = create_session()
        i1 = sess.query(Item).filter_by(id=2).one()
        k = sess.query(Keyword).with_parent(i1).all()
        assert [Keyword(name='red'), Keyword(name='small'), Keyword(name='square')] == k


class JoinTest(QueryTest):

    def test_getjoinable_tables(self):
        sess = create_session()

        sel1 = select([users]).alias()
        sel2 = select([users], from_obj=users.join(addresses)).alias()

        j1 = sel1.join(users, sel1.c.id==users.c.id)
        j2 = j1.join(addresses)

        for from_obj, assert_cond in (
            (users, [users]),
            (users.join(addresses), [users, addresses]),
            (sel1, [sel1]),
            (sel2, [sel2]),
            (sel1.join(users, sel1.c.id==users.c.id), [sel1, users]),
            (sel2.join(users, sel2.c.id==users.c.id), [sel2, users]),
            (j2, [j1, j2, sel1, users, addresses])

        ):
            ret = set(sess.query(User).select_from(from_obj)._get_joinable_tables())
            self.assertEquals(ret, set(assert_cond).union([from_obj]), [x.description for x in ret])

    def test_overlapping_paths(self):
        for aliased in (True,False):
            # load a user who has an order that contains item id 3 and address id 1 (order 3, owned by jack)
            result = create_session().query(User).join(['orders', 'items'], aliased=aliased).filter_by(id=3).join(['orders','address'], aliased=aliased).filter_by(id=1).all()
            assert [User(id=7, name='jack')] == result

    def test_overlapping_paths_outerjoin(self):
        result = create_session().query(User).outerjoin(['orders', 'items']).filter_by(id=3).outerjoin(['orders','address']).filter_by(id=1).all()
        assert [User(id=7, name='jack')] == result
    
    def test_from_joinpoint(self):
        sess = create_session()
        
        for oalias,ialias in [(True, True), (False, False), (True, False), (False, True)]:
            self.assertEquals(
                sess.query(User).join('orders', aliased=oalias).join('items', from_joinpoint=True, aliased=ialias).filter(Item.description == 'item 4').all(),
                [User(name='jack')]
            )

            # use middle criterion
            self.assertEquals(
                sess.query(User).join('orders', aliased=oalias).filter(Order.user_id==9).join('items', from_joinpoint=True, aliased=ialias).filter(Item.description=='item 4').all(),
                []
            )
        
        
        
    def test_generative_join(self):
        # test that alised_ids is copied
        sess = create_session()
        q = sess.query(User).add_entity(Address)
        q1 = q.join('addresses', aliased=True)
        q2 = q.join('addresses', aliased=True)
        q3 = q2.join('addresses', aliased=True)
        q4 = q2.join('addresses', aliased=True, id='someid')
        q5 = q2.join('addresses', aliased=True, id='someid')
        q6 = q5.join('addresses', aliased=True, id='someid')
        assert q1._alias_ids[class_mapper(Address)] != q2._alias_ids[class_mapper(Address)]
        assert q2._alias_ids[class_mapper(Address)] != q3._alias_ids[class_mapper(Address)]
        assert q4._alias_ids['someid'] != q5._alias_ids['someid']
        
    def test_reset_joinpoint(self):
        for aliased in (True, False):
            # load a user who has an order that contains item id 3 and address id 1 (order 3, owned by jack)
            result = create_session().query(User).join(['orders', 'items'], aliased=aliased).filter_by(id=3).reset_joinpoint().join(['orders','address'], aliased=aliased).filter_by(id=1).all()
            assert [User(id=7, name='jack')] == result

            result = create_session().query(User).outerjoin(['orders', 'items'], aliased=aliased).filter_by(id=3).reset_joinpoint().outerjoin(['orders','address'], aliased=aliased).filter_by(id=1).all()
            assert [User(id=7, name='jack')] == result

    def test_overlap_with_aliases(self):
        oalias = orders.alias('oalias')

        result = create_session().query(User).select_from(users.join(oalias)).filter(oalias.c.description.in_(["order 1", "order 2", "order 3"])).join(['orders', 'items']).all()
        assert [User(id=7, name='jack'), User(id=9, name='fred')] == result

        result = create_session().query(User).select_from(users.join(oalias)).filter(oalias.c.description.in_(["order 1", "order 2", "order 3"])).join(['orders', 'items']).filter_by(id=4).all()
        assert [User(id=7, name='jack')] == result

    def test_aliased(self):
        """test automatic generation of aliased joins."""

        sess = create_session()

        # test a basic aliasized path
        q = sess.query(User).join('addresses', aliased=True).filter_by(email_address='jack@bean.com')
        assert [User(id=7)] == q.all()

        q = sess.query(User).join('addresses', aliased=True).filter(Address.email_address=='jack@bean.com')
        assert [User(id=7)] == q.all()

        q = sess.query(User).join('addresses', aliased=True).filter(or_(Address.email_address=='jack@bean.com', Address.email_address=='fred@fred.com'))
        assert [User(id=7), User(id=9)] == q.all()

        # test two aliasized paths, one to 'orders' and the other to 'orders','items'.
        # one row is returned because user 7 has order 3 and also has order 1 which has item 1
        # this tests a o2m join and a m2m join.
        q = sess.query(User).join('orders', aliased=True).filter(Order.description=="order 3").join(['orders', 'items'], aliased=True).filter(Item.description=="item 1")
        assert q.count() == 1
        assert [User(id=7)] == q.all()

        # test the control version - same joins but not aliased.  rows are not returned because order 3 does not have item 1
        # addtionally by placing this test after the previous one, test that the "aliasing" step does not corrupt the
        # join clauses that are cached by the relationship.
        q = sess.query(User).join('orders').filter(Order.description=="order 3").join(['orders', 'items']).filter(Order.description=="item 1")
        assert [] == q.all()
        assert q.count() == 0

        q = sess.query(User).join('orders', aliased=True).filter(Order.items.any(Item.description=='item 4'))
        assert [User(id=7)] == q.all()

    def test_aliased_add_entity(self):
        """test the usage of aliased joins with add_entity()"""
        sess = create_session()
        q = sess.query(User).join('orders', aliased=True, id='order1').filter(Order.description=="order 3").join(['orders', 'items'], aliased=True, id='item1').filter(Item.description=="item 1")

        try:
            q.add_entity(Order, id='fakeid').compile()
            assert False
        except exceptions.InvalidRequestError, e:
            assert str(e) == "Query has no alias identified by 'fakeid'"

        try:
            q.add_entity(Order, id='fakeid').instances(None)
            assert False
        except exceptions.InvalidRequestError, e:
            assert str(e) == "Query has no alias identified by 'fakeid'"

        q = q.add_entity(Order, id='order1').add_entity(Item, id='item1')
        assert q.count() == 1
        assert [(User(id=7), Order(description='order 3'), Item(description='item 1'))] == q.all()

        q = sess.query(User).add_entity(Order).join('orders', aliased=True).filter(Order.description=="order 3").join('orders', aliased=True).filter(Order.description=='order 4')
        try:
            q.compile()
            assert False
        except exceptions.InvalidRequestError, e:
            assert str(e) == "Ambiguous join for entity 'Mapper|Order|orders'; specify id=<someid> to query.join()/query.add_entity()"

class MultiplePathTest(ORMTest):
    def define_tables(self, metadata):
        global t1, t2, t1t2_1, t1t2_2
        t1 = Table('t1', metadata,
            Column('id', Integer, primary_key=True),
            Column('data', String(30))
            )
        t2 = Table('t2', metadata,
            Column('id', Integer, primary_key=True),
            Column('data', String(30))
            )

        t1t2_1 = Table('t1t2_1', metadata,
            Column('t1id', Integer, ForeignKey('t1.id')),
            Column('t2id', Integer, ForeignKey('t2.id'))
            )

        t1t2_2 = Table('t1t2_2', metadata,
            Column('t1id', Integer, ForeignKey('t1.id')),
            Column('t2id', Integer, ForeignKey('t2.id'))
            )

    def test_basic(self):
        class T1(object):pass
        class T2(object):pass

        mapper(T1, t1, properties={
            't2s_1':relation(T2, secondary=t1t2_1),
            't2s_2':relation(T2, secondary=t1t2_2),
        })
        mapper(T2, t2)

        try:
            create_session().query(T1).join('t2s_1').filter(t2.c.id==5).reset_joinpoint().join('t2s_2')
            assert False
        except exceptions.InvalidRequestError, e:
            assert str(e) == "Can't join to property 't2s_2'; a path to this table along a different secondary table already exists.  Use the `alias=True` argument to `join()`."

        create_session().query(T1).join('t2s_1', aliased=True).filter(t2.c.id==5).reset_joinpoint().join('t2s_2').all()
        create_session().query(T1).join('t2s_1').filter(t2.c.id==5).reset_joinpoint().join('t2s_2', aliased=True).all()


class SynonymTest(QueryTest):
    keep_mappers = True
    keep_data = True

    def setup_mappers(self):
        mapper(User, users, properties={
            'name_syn':synonym('name'),
            'addresses':relation(Address),
            'orders':relation(Order, backref='user'), # o2m, m2o
            'orders_syn':synonym('orders')
        })
        mapper(Address, addresses)
        mapper(Order, orders, properties={
            'items':relation(Item, secondary=order_items),  #m2m
            'address':relation(Address),  # m2o
            'items_syn':synonym('items')
        })
        mapper(Item, items, properties={
            'keywords':relation(Keyword, secondary=item_keywords) #m2m
        })
        mapper(Keyword, keywords)

    def test_joins(self):
        for j in (
            ['orders', 'items'],
            ['orders_syn', 'items'],
            ['orders', 'items_syn'],
            ['orders_syn', 'items_syn'],
        ):
            result = create_session().query(User).join(j).filter_by(id=3).all()
            assert [User(id=7, name='jack'), User(id=9, name='fred')] == result

    def test_with_parent(self):
        for nameprop, orderprop in (
            ('name', 'orders'),
            ('name_syn', 'orders'),
            ('name', 'orders_syn'),
            ('name_syn', 'orders_syn'),
        ):
            sess = create_session()
            q = sess.query(User)

            u1 = q.filter_by(**{nameprop:'jack'}).one()

            o = sess.query(Order).with_parent(u1, property=orderprop).all()
            assert [Order(description="order 1"), Order(description="order 3"), Order(description="order 5")] == o

class InstancesTest(QueryTest):

    def test_from_alias(self):

        query = users.select(users.c.id==7).union(users.select(users.c.id>7)).alias('ulist').outerjoin(addresses).select(use_labels=True,order_by=['ulist.id', addresses.c.id])
        sess =create_session()
        q = sess.query(User)

        def go():
            l = q.options(contains_alias('ulist'), contains_eager('addresses')).instances(query.execute())
            assert fixtures.user_address_result == l
        self.assert_sql_count(testing.db, go, 1)

        sess.clear()

        def go():
            l = q.options(contains_alias('ulist'), contains_eager('addresses')).from_statement(query).all()
            assert fixtures.user_address_result == l
        self.assert_sql_count(testing.db, go, 1)

    def test_contains_eager(self):

        selectquery = users.outerjoin(addresses).select(users.c.id<10, use_labels=True, order_by=[users.c.id, addresses.c.id])
        sess = create_session()
        q = sess.query(User)

        def go():
            l = q.options(contains_eager('addresses')).instances(selectquery.execute())
            assert fixtures.user_address_result[0:3] == l
        self.assert_sql_count(testing.db, go, 1)

        sess.clear()

        def go():
            l = q.options(contains_eager('addresses')).from_statement(selectquery).all()
            assert fixtures.user_address_result[0:3] == l
        self.assert_sql_count(testing.db, go, 1)

    def test_contains_eager_alias(self):
        adalias = addresses.alias('adalias')
        selectquery = users.outerjoin(adalias).select(use_labels=True, order_by=[users.c.id, adalias.c.id])
        sess = create_session()
        q = sess.query(User)

        def go():
            # test using a string alias name
            l = q.options(contains_eager('addresses', alias="adalias")).instances(selectquery.execute())
            assert fixtures.user_address_result == l
        self.assert_sql_count(testing.db, go, 1)
        sess.clear()

        def go():
            # test using the Alias object itself
            l = q.options(contains_eager('addresses', alias=adalias)).instances(selectquery.execute())
            assert fixtures.user_address_result == l
        self.assert_sql_count(testing.db, go, 1)

        sess.clear()

        def decorate(row):
            d = {}
            for c in addresses.c:
                d[c] = row[adalias.corresponding_column(c)]
            return d

        def go():
            # test using a custom 'decorate' function
            l = q.options(contains_eager('addresses', decorator=decorate)).instances(selectquery.execute())
            assert fixtures.user_address_result == l
        self.assert_sql_count(testing.db, go, 1)
        sess.clear()

        oalias = orders.alias('o1')
        ialias = items.alias('i1')
        query = users.outerjoin(oalias).outerjoin(order_items).outerjoin(ialias).select(use_labels=True).order_by(users.c.id).order_by(oalias.c.id).order_by(ialias.c.id)
        q = create_session().query(User)
        # test using string alias with more than one level deep
        def go():
            l = q.options(contains_eager('orders', alias='o1'), contains_eager('orders.items', alias='i1')).instances(query.execute())
            assert fixtures.user_order_result == l
        self.assert_sql_count(testing.db, go, 1)

        sess.clear()

        # test using Alias with more than one level deep
        def go():
            l = q.options(contains_eager('orders', alias=oalias), contains_eager('orders.items', alias=ialias)).instances(query.execute())
            assert fixtures.user_order_result == l
        self.assert_sql_count(testing.db, go, 1)
        sess.clear()

    def test_columns(self):
        sess = create_session()
<<<<<<< HEAD
        
        q = sess.query(User)
        q2 = q.columns([User.name, User.name + " " + cast(User.id, String)])
        self.assertEquals(q2.all(), [(u'jack', u'jack 7'), (u'ed', u'ed 8'), (u'fred', u'fred 9'), (u'chuck', u'chuck 10')])
        
        q2 = q.columns([User.name.like('%j%'), func.count(User.name.like('%j%'))]).group_by(User.name.like('%j%'))
        self.assertEquals(q2.all(), [(True, 1), (False, 3)])
        
        q2 = q.join('addresses').filter(User.name.like('%e%')).columns([User.name, Address.email_address])
        self.assertEquals(q2.all(), [(u'ed', u'ed@wood.com'), (u'ed', u'ed@bettyboop.com'), (u'ed', u'ed@lala.com'), (u'fred', u'fred@fred.com')])
        
        q2 = q2.order_by(desc(Address.email_address))[1:3]
        self.assertEquals(q2.all(), [(u'ed', u'ed@wood.com'), (u'ed', u'ed@lala.com')])
        
        q2 = q.join('addresses', aliased=True).filter(User.name.like('%e%')).columns([User.name, Address.email_address])
        self.assertEquals(q2.all(), [(u'ed', u'ed@wood.com'), (u'ed', u'ed@bettyboop.com'), (u'ed', u'ed@lala.com'), (u'fred', u'fred@fred.com')])
        
        q2 = q.columns([func.count(User.name)])
        assert q2.one() == (4,)
        
        sel = users.select(User.id.in_([7, 8])).alias()
        q2 = q.select_from(sel).columns([User.name])
        self.assertEquals(q2.all(), [(u'jack',), (u'ed',)])

        u2 = users.alias()
        q2 = q.select_from(sel).filter(u2.c.id>1).columns([users.c.name, sel.c.name, u2.c.name])
        self.assertEquals(q2.all(), [(u'jack', u'jack', u'jack'), (u'jack', u'jack', u'ed'), (u'jack', u'jack', u'fred'), (u'jack', u'jack', u'chuck'), (u'ed', u'ed', u'jack'), (u'ed', u'ed', u'ed'), (u'ed', u'ed', u'fred'), (u'ed', u'ed', u'chuck')])
        
        q2 = q.select_from(sel).filter(users.c.id>1).columns([users.c.name, sel.c.name, User.name])
=======

        sel = users.select(User.id.in_([7, 8])).alias()
        q = sess.query(User)
        q2 = q.select_from(sel)._values(User.name)
        self.assertEquals(q2.all(), [(u'jack',), (u'ed',)])
        
        q = sess.query(User)
        q2 = q._values(User.name, User.name + " " + cast(User.id, String)).order_by(User.id)
        self.assertEquals(q2.all(), [(u'jack', u'jack 7'), (u'ed', u'ed 8'), (u'fred', u'fred 9'), (u'chuck', u'chuck 10')])
        
        q2 = q._values(User.name.like('%j%'), func.count(User.name.like('%j%'))).group_by([User.name.like('%j%')]).order_by(desc(User.name.like('%j%')))
        self.assertEquals(q2.all(), [(True, 1), (False, 3)])
        
        q2 = q.join('addresses').filter(User.name.like('%e%')).order_by(User.id, Address.id)._values(User.name, Address.email_address)
        self.assertEquals(q2.all(), [(u'ed', u'ed@wood.com'), (u'ed', u'ed@bettyboop.com'), (u'ed', u'ed@lala.com'), (u'fred', u'fred@fred.com')])
        
        q2 = q.join('addresses').filter(User.name.like('%e%'))._values(User.name, Address.email_address).order_by(desc(Address.email_address))[1:3]
        self.assertEquals(q2.all(), [(u'ed', u'ed@wood.com'), (u'ed', u'ed@lala.com')])
        
        q2 = q.join('addresses', aliased=True).filter(User.name.like('%e%'))._values(User.name, Address.email_address)
        self.assertEquals(q2.all(), [(u'ed', u'ed@wood.com'), (u'ed', u'ed@bettyboop.com'), (u'ed', u'ed@lala.com'), (u'fred', u'fred@fred.com')])
        
        q2 = q._values(func.count(User.name))
        assert q2.one() == (4,)

        u2 = users.alias()
        q2 = q.select_from(sel).filter(u2.c.id>1)._values(users.c.name, sel.c.name, u2.c.name).order_by([users.c.id, sel.c.id, u2.c.id])
        self.assertEquals(q2.all(), [(u'jack', u'jack', u'jack'), (u'jack', u'jack', u'ed'), (u'jack', u'jack', u'fred'), (u'jack', u'jack', u'chuck'), (u'ed', u'ed', u'jack'), (u'ed', u'ed', u'ed'), (u'ed', u'ed', u'fred'), (u'ed', u'ed', u'chuck')])
        
        q2 = q.select_from(sel).filter(users.c.id>1)._values(users.c.name, sel.c.name, User.name)
>>>>>>> 0b8b0c64
        self.assertEquals(q2.all(), [(u'jack', u'jack', u'jack'), (u'ed', u'ed', u'ed')])
        
    def test_multi_mappers(self):

        test_session = create_session()

        (user7, user8, user9, user10) = test_session.query(User).all()
        (address1, address2, address3, address4, address5) = test_session.query(Address).all()

        # note the result is a cartesian product
        expected = [(user7, address1),
            (user8, address2),
            (user8, address3),
            (user8, address4),
            (user9, address5),
            (user10, None)]

        sess = create_session()

        selectquery = users.outerjoin(addresses).select(use_labels=True, order_by=[users.c.id, addresses.c.id])
        q = sess.query(User)
        l = q.instances(selectquery.execute(), Address)
        assert l == expected

        sess.clear()

        for aliased in (False, True):
            q = sess.query(User)

            q = q.add_entity(Address).outerjoin('addresses', aliased=aliased)
            l = q.all()
            assert l == expected
            sess.clear()

            q = sess.query(User).add_entity(Address)
            l = q.join('addresses', aliased=aliased).filter_by(email_address='ed@bettyboop.com').all()
            assert l == [(user8, address3)]
            sess.clear()

            q = sess.query(User, Address).join('addresses', aliased=aliased).filter_by(email_address='ed@bettyboop.com')
            assert q.all() == [(user8, address3)]
            sess.clear()

            q = sess.query(User, Address).join('addresses', aliased=aliased).options(eagerload('addresses')).filter_by(email_address='ed@bettyboop.com')
            assert q.all() == [(user8, address3)]
            sess.clear()

    def test_aliased_multi_mappers(self):
        sess = create_session()

        (user7, user8, user9, user10) = sess.query(User).all()
        (address1, address2, address3, address4, address5) = sess.query(Address).all()

        # note the result is a cartesian product
        expected = [(user7, address1),
            (user8, address2),
            (user8, address3),
            (user8, address4),
            (user9, address5),
            (user10, None)]

        q = sess.query(User)
        adalias = addresses.alias('adalias')
        q = q.add_entity(Address, alias=adalias).select_from(users.outerjoin(adalias))
        l = q.all()
        assert l == expected

        sess.clear()

        q = sess.query(User).add_entity(Address, alias=adalias)
        l = q.select_from(users.outerjoin(adalias)).filter(adalias.c.email_address=='ed@bettyboop.com').all()
        assert l == [(user8, address3)]

    def test_multi_columns(self):
        sess = create_session()

        expected = [(u, u.name) for u in sess.query(User).all()]

        for add_col in (User.name, users.c.name, User.c.name):
            assert sess.query(User).add_column(add_col).all() == expected
            sess.clear()

        self.assertRaises(exceptions.InvalidRequestError, sess.query(User).add_column, object())

    def test_multi_columns_2(self):
        """test aliased/nonalised joins with the usage of add_column()"""
        sess = create_session()

        (user7, user8, user9, user10) = sess.query(User).all()
        expected = [(user7, 1),
            (user8, 3),
            (user9, 1),
            (user10, 0)
            ]

        for aliased in (False, True):
            q = sess.query(User)
            q = q.group_by([c for c in users.c]).order_by(User.id).outerjoin('addresses', aliased=aliased).add_column(func.count(Address.id).label('count'))
            l = q.all()
            assert l == expected
            sess.clear()

        s = select([users, func.count(addresses.c.id).label('count')]).select_from(users.outerjoin(addresses)).group_by(*[c for c in users.c]).order_by(User.id)
        q = sess.query(User)
        l = q.add_column("count").from_statement(s).all()
        assert l == expected


    def test_two_columns(self):
        sess = create_session()
        (user7, user8, user9, user10) = sess.query(User).all()
        expected = [
            (user7, 1, "Name:jack"),
            (user8, 3, "Name:ed"),
            (user9, 1, "Name:fred"),
            (user10, 0, "Name:chuck")]

        # test with a straight statement
        s = select([users, func.count(addresses.c.id).label('count'), ("Name:" + users.c.name).label('concat')], from_obj=[users.outerjoin(addresses)], group_by=[c for c in users.c], order_by=[users.c.id])
        q = create_session().query(User)
        l = q.add_column("count").add_column("concat").from_statement(s).all()
        assert l == expected

        sess.clear()

        # test with select_from()
        q = create_session().query(User).add_column(func.count(addresses.c.id))\
            .add_column(("Name:" + users.c.name)).select_from(users.outerjoin(addresses))\
            .group_by([c for c in users.c]).order_by(users.c.id)

        assert q.all() == expected
        sess.clear()

        # test with outerjoin() both aliased and non
        for aliased in (False, True):
            q = create_session().query(User).add_column(func.count(addresses.c.id))\
                .add_column(("Name:" + users.c.name)).outerjoin('addresses', aliased=aliased)\
                .group_by([c for c in users.c]).order_by(users.c.id)

            assert q.all() == expected
            sess.clear()


class SelectFromTest(QueryTest):
    keep_mappers = False

    def setup_mappers(self):
        pass

    def test_replace_with_select(self):
        mapper(User, users, properties = {
            'addresses':relation(Address)
        })
        mapper(Address, addresses)

        sel = users.select(users.c.id.in_([7, 8])).alias()
        sess = create_session()

        self.assertEquals(sess.query(User).select_from(sel).all(), [User(id=7), User(id=8)])

        self.assertEquals(sess.query(User).select_from(sel).filter(User.c.id==8).all(), [User(id=8)])

        self.assertEquals(sess.query(User).select_from(sel).order_by(desc(User.name)).all(), [
            User(name='jack',id=7), User(name='ed',id=8)
        ])

        self.assertEquals(sess.query(User).select_from(sel).order_by(asc(User.name)).all(), [
            User(name='ed',id=8), User(name='jack',id=7)
        ])

        self.assertEquals(sess.query(User).select_from(sel).options(eagerload('addresses')).first(),
            User(name='jack', addresses=[Address(id=1)])
        )

    def test_join_mapper_order_by(self):
        mapper(User, users, order_by=users.c.id)

        sel = users.select(users.c.id.in_([7, 8]))
        sess = create_session()

        self.assertEquals(sess.query(User).select_from(sel).all(),
            [
                User(name='jack',id=7), User(name='ed',id=8)
            ]
        )

    def test_join_no_order_by(self):
        mapper(User, users)

        sel = users.select(users.c.id.in_([7, 8]))
        sess = create_session()

        self.assertEquals(sess.query(User).select_from(sel).all(),
            [
                User(name='jack',id=7), User(name='ed',id=8)
            ]
        )

    def test_join(self):
        mapper(User, users, properties = {
            'addresses':relation(Address)
        })
        mapper(Address, addresses)

        sel = users.select(users.c.id.in_([7, 8]))
        sess = create_session()

        self.assertEquals(sess.query(User).select_from(sel).join('addresses').add_entity(Address).order_by(User.id).order_by(Address.id).all(),
            [
                (User(name='jack',id=7), Address(user_id=7,email_address='jack@bean.com',id=1)),
                (User(name='ed',id=8), Address(user_id=8,email_address='ed@wood.com',id=2)),
                (User(name='ed',id=8), Address(user_id=8,email_address='ed@bettyboop.com',id=3)),
                (User(name='ed',id=8), Address(user_id=8,email_address='ed@lala.com',id=4))
            ]
        )

        self.assertEquals(sess.query(User).select_from(sel).join('addresses', aliased=True).add_entity(Address).order_by(User.id).order_by(Address.id).all(),
            [
                (User(name='jack',id=7), Address(user_id=7,email_address='jack@bean.com',id=1)),
                (User(name='ed',id=8), Address(user_id=8,email_address='ed@wood.com',id=2)),
                (User(name='ed',id=8), Address(user_id=8,email_address='ed@bettyboop.com',id=3)),
                (User(name='ed',id=8), Address(user_id=8,email_address='ed@lala.com',id=4))
            ]
        )
        
    
    def test_more_joins(self):
        mapper(User, users, properties={
            'orders':relation(Order, backref='user'), # o2m, m2o
        })
        mapper(Order, orders, properties={
            'items':relation(Item, secondary=order_items, order_by=items.c.id),  #m2m
        })
        mapper(Item, items, properties={
            'keywords':relation(Keyword, secondary=item_keywords, order_by=keywords.c.id) #m2m
        })
        mapper(Keyword, keywords)

        sel = users.select(users.c.id.in_([7, 8]))
        sess = create_session()

        self.assertEquals(sess.query(User).select_from(sel).join(['orders', 'items', 'keywords']).filter(Keyword.name.in_(['red', 'big', 'round'])).all(), [
            User(name=u'jack',id=7)
        ])

        self.assertEquals(sess.query(User).select_from(sel).join(['orders', 'items', 'keywords'], aliased=True).filter(Keyword.name.in_(['red', 'big', 'round'])).all(), [
            User(name=u'jack',id=7)
        ])

        def go():
            self.assertEquals(sess.query(User).select_from(sel).options(eagerload_all('orders.items.keywords')).join(['orders', 'items', 'keywords'], aliased=True).filter(Keyword.name.in_(['red', 'big', 'round'])).all(), [
                User(name=u'jack',orders=[
                    Order(description=u'order 1',items=[
                        Item(description=u'item 1',keywords=[Keyword(name=u'red'), Keyword(name=u'big'), Keyword(name=u'round')]),
                        Item(description=u'item 2',keywords=[Keyword(name=u'red',id=2), Keyword(name=u'small',id=5), Keyword(name=u'square')]),
                        Item(description=u'item 3',keywords=[Keyword(name=u'green',id=3), Keyword(name=u'big',id=4), Keyword(name=u'round',id=6)])
                    ]),
                    Order(description=u'order 3',items=[
                        Item(description=u'item 3',keywords=[Keyword(name=u'green',id=3), Keyword(name=u'big',id=4), Keyword(name=u'round',id=6)]),
                        Item(description=u'item 4',keywords=[],id=4),
                        Item(description=u'item 5',keywords=[],id=5)
                        ]),
                    Order(description=u'order 5',items=[Item(description=u'item 5',keywords=[])])])
                ])
        self.assert_sql_count(testing.db, go, 1)

        sess.clear()
        sel2 = orders.select(orders.c.id.in_([1,2,3]))
        self.assertEquals(sess.query(Order).select_from(sel2).join(['items', 'keywords']).filter(Keyword.name == 'red').all(), [
            Order(description=u'order 1',id=1),
            Order(description=u'order 2',id=2),
        ])
        self.assertEquals(sess.query(Order).select_from(sel2).join(['items', 'keywords'], aliased=True).filter(Keyword.name == 'red').all(), [
            Order(description=u'order 1',id=1),
            Order(description=u'order 2',id=2),
        ])


    def test_replace_with_eager(self):
        mapper(User, users, properties = {
            'addresses':relation(Address)
        })
        mapper(Address, addresses)

        sel = users.select(users.c.id.in_([7, 8]))
        sess = create_session()

        def go():
            self.assertEquals(sess.query(User).options(eagerload('addresses')).select_from(sel).all(),
                [
                    User(id=7, addresses=[Address(id=1)]),
                    User(id=8, addresses=[Address(id=2), Address(id=3), Address(id=4)])
                ]
            )
        self.assert_sql_count(testing.db, go, 1)
        sess.clear()

        def go():
            self.assertEquals(sess.query(User).options(eagerload('addresses')).select_from(sel).filter(User.c.id==8).all(),
                [User(id=8, addresses=[Address(id=2), Address(id=3), Address(id=4)])]
            )
        self.assert_sql_count(testing.db, go, 1)
        sess.clear()

        def go():
            self.assertEquals(sess.query(User).options(eagerload('addresses')).select_from(sel)[1], User(id=8, addresses=[Address(id=2), Address(id=3), Address(id=4)]))
        self.assert_sql_count(testing.db, go, 1)

class CustomJoinTest(QueryTest):
    keep_mappers = False

    def setup_mappers(self):
        pass

    def test_double_same_mappers(self):
        """test aliasing of joins with a custom join condition"""
        mapper(Address, addresses)
        mapper(Order, orders, properties={
            'items':relation(Item, secondary=order_items, lazy=True, order_by=items.c.id),
        })
        mapper(Item, items)
        mapper(User, users, properties = dict(
            addresses = relation(Address, lazy=True),
            open_orders = relation(Order, primaryjoin = and_(orders.c.isopen == 1, users.c.id==orders.c.user_id), lazy=True),
            closed_orders = relation(Order, primaryjoin = and_(orders.c.isopen == 0, users.c.id==orders.c.user_id), lazy=True)
        ))
        q = create_session().query(User)

        assert [User(id=7)] == q.join(['open_orders', 'items'], aliased=True).filter(Item.id==4).join(['closed_orders', 'items'], aliased=True).filter(Item.id==3).all()

class SelfReferentialTest(ORMTest):
    keep_mappers = True
    keep_data = True
    
    def define_tables(self, metadata):
        global nodes
        nodes = Table('nodes', metadata,
            Column('id', Integer, primary_key=True, test_needs_autoincrement=True),
            Column('parent_id', Integer, ForeignKey('nodes.id')),
            Column('data', String(30)))
    
    def insert_data(self):
        global Node
        
        class Node(Base):
            def append(self, node):
                self.children.append(node)

        mapper(Node, nodes, properties={
            'children':relation(Node, lazy=True, join_depth=3,
                backref=backref('parent', remote_side=[nodes.c.id])
            )
        })
        sess = create_session()
        n1 = Node(data='n1')
        n1.append(Node(data='n11'))
        n1.append(Node(data='n12'))
        n1.append(Node(data='n13'))
        n1.children[1].append(Node(data='n121'))
        n1.children[1].append(Node(data='n122'))
        n1.children[1].append(Node(data='n123'))
        sess.save(n1)
        sess.flush()
        sess.close()
        
    def test_join(self):
        sess = create_session()

        node = sess.query(Node).join('children', aliased=True).filter_by(data='n122').first()
        assert node.data=='n12'

        node = sess.query(Node).join(['children', 'children'], aliased=True).filter_by(data='n122').first()
        assert node.data=='n1'

        node = sess.query(Node).filter_by(data='n122').join('parent', aliased=True).filter_by(data='n12').\
            join('parent', aliased=True, from_joinpoint=True).filter_by(data='n1').first()
        assert node.data == 'n122'

    def test_any(self):
        sess = create_session()
        
        self.assertEquals(sess.query(Node).filter(Node.children.any(Node.data=='n1')).all(), [])
        self.assertEquals(sess.query(Node).filter(Node.children.any(Node.data=='n12')).all(), [Node(data='n1')])
        self.assertEquals(sess.query(Node).filter(~Node.children.any()).all(), [Node(data='n11'), Node(data='n13'),Node(data='n121'),Node(data='n122'),Node(data='n123'),])

    def test_has(self):
        sess = create_session()
        
        self.assertEquals(sess.query(Node).filter(Node.parent.has(Node.data=='n12')).all(), [Node(data='n121'),Node(data='n122'),Node(data='n123')])
        self.assertEquals(sess.query(Node).filter(Node.parent.has(Node.data=='n122')).all(), [])
        self.assertEquals(sess.query(Node).filter(~Node.parent.has()).all(), [Node(data='n1')])
    
    def test_contains(self):
        sess = create_session()
        
        n122 = sess.query(Node).filter(Node.data=='n122').one()
        self.assertEquals(sess.query(Node).filter(Node.children.contains(n122)).all(), [Node(data='n12')])

        n13 = sess.query(Node).filter(Node.data=='n13').one()
        self.assertEquals(sess.query(Node).filter(Node.children.contains(n13)).all(), [Node(data='n1')])
    
    def test_eq_ne(self):
        sess = create_session()
        
        n12 = sess.query(Node).filter(Node.data=='n12').one()
        self.assertEquals(sess.query(Node).filter(Node.parent==n12).all(), [Node(data='n121'),Node(data='n122'),Node(data='n123')])
        
        self.assertEquals(sess.query(Node).filter(Node.parent != n12).all(), [Node(data='n1'), Node(data='n11'), Node(data='n12'), Node(data='n13')])

class SelfReferentialM2MTest(ORMTest):
    keep_mappers = True
    keep_data = True
    
    def define_tables(self, metadata):
        global nodes, node_to_nodes
        nodes = Table('nodes', metadata,
            Column('id', Integer, primary_key=True, test_needs_autoincrement=True),
            Column('data', String(30)))
            
        node_to_nodes =Table('node_to_nodes', metadata,
            Column('left_node_id', Integer, ForeignKey('nodes.id'),primary_key=True),
            Column('right_node_id', Integer, ForeignKey('nodes.id'),primary_key=True),
            )
    
    def insert_data(self):
        global Node
        
        class Node(Base):
            pass

        mapper(Node, nodes, properties={
            'children':relation(Node, lazy=True, secondary=node_to_nodes,
                primaryjoin=nodes.c.id==node_to_nodes.c.left_node_id,
                secondaryjoin=nodes.c.id==node_to_nodes.c.right_node_id,
            )
        })
        sess = create_session()
        n1 = Node(data='n1')
        n2 = Node(data='n2')
        n3 = Node(data='n3')
        n4 = Node(data='n4')
        n5 = Node(data='n5')
        n6 = Node(data='n6')
        n7 = Node(data='n7')
        
        n1.children = [n2, n3, n4]
        n2.children = [n3, n6, n7]
        n3.children = [n5, n4]

        sess.save(n1)
        sess.save(n2)
        sess.save(n3)
        sess.save(n4)
        sess.flush()
        sess.close()

    def test_any(self):
        sess = create_session()
        self.assertEquals(sess.query(Node).filter(Node.children.any(Node.data=='n3')).all(), [Node(data='n1'), Node(data='n2')])

    def test_contains(self):
        sess = create_session()
        n4 = sess.query(Node).filter_by(data='n4').one()

        self.assertEquals(sess.query(Node).filter(Node.children.contains(n4)).order_by(Node.data).all(), [Node(data='n1'), Node(data='n3')])
        self.assertEquals(sess.query(Node).filter(not_(Node.children.contains(n4))).order_by(Node.data).all(), [Node(data='n2'), Node(data='n4'), Node(data='n5'), Node(data='n6'), Node(data='n7')])
        
class ExternalColumnsTest(QueryTest):
    keep_mappers = False

    def setup_mappers(self):
        pass

    def test_external_columns_bad(self):
        """test that SA catches some common mis-configurations of external columns."""
        f = (users.c.id * 2)
        try:
            mapper(User, users, properties={
                'concat': f,
            })
            class_mapper(User)
        except exceptions.ArgumentError, e:
            assert str(e) == "Column '%s' is not represented in mapper's table.  Use the `column_property()` function to force this column to be mapped as a read-only attribute." % str(f)
        else:
            raise 'expected ArgumentError'
        clear_mappers()
        try:
            mapper(User, users, properties={
                'count': column_property(select([func.count(addresses.c.id)], users.c.id==addresses.c.user_id).correlate(users))
            })
        except exceptions.ArgumentError, e:
            assert str(e) == 'column_property() must be given a ColumnElement as its argument.  Try .label() or .as_scalar() for Selectables to fix this.'
        else:
            raise 'expected ArgumentError'

    def test_external_columns_good(self):
        """test querying mappings that reference external columns or selectables."""
        mapper(User, users, properties={
            'concat': column_property((users.c.id * 2)),
            'count': column_property(select([func.count(addresses.c.id)], users.c.id==addresses.c.user_id).correlate(users).as_scalar())
        })

        mapper(Address, addresses, properties={
            'user':relation(User, lazy=True)
        })

        sess = create_session()
        l = sess.query(User).all()
        assert [
            User(id=7, concat=14, count=1),
            User(id=8, concat=16, count=3),
            User(id=9, concat=18, count=1),
            User(id=10, concat=20, count=0),
        ] == l

        address_result = [
            Address(id=1, user=User(id=7, concat=14, count=1)),
            Address(id=2, user=User(id=8, concat=16, count=3)),
            Address(id=3, user=User(id=8, concat=16, count=3)),
            Address(id=4, user=User(id=8, concat=16, count=3)),
            Address(id=5, user=User(id=9, concat=18, count=1))
        ]

        assert address_result == sess.query(Address).all()

        # run the eager version twice to test caching of aliased clauses
        for x in range(2):
            sess.clear()
            def go():
                assert address_result == sess.query(Address).options(eagerload('user')).all()
            self.assert_sql_count(testing.db, go, 1)

        tuple_address_result = [(address, address.user) for address in address_result]

        tuple_address_result == sess.query(Address).join('user').add_entity(User).all()

        assert tuple_address_result == sess.query(Address).join('user', aliased=True, id='ualias').add_entity(User, id='ualias').all()



if __name__ == '__main__':
    testenv.main()<|MERGE_RESOLUTION|>--- conflicted
+++ resolved
@@ -884,37 +884,6 @@
 
     def test_columns(self):
         sess = create_session()
-<<<<<<< HEAD
-        
-        q = sess.query(User)
-        q2 = q.columns([User.name, User.name + " " + cast(User.id, String)])
-        self.assertEquals(q2.all(), [(u'jack', u'jack 7'), (u'ed', u'ed 8'), (u'fred', u'fred 9'), (u'chuck', u'chuck 10')])
-        
-        q2 = q.columns([User.name.like('%j%'), func.count(User.name.like('%j%'))]).group_by(User.name.like('%j%'))
-        self.assertEquals(q2.all(), [(True, 1), (False, 3)])
-        
-        q2 = q.join('addresses').filter(User.name.like('%e%')).columns([User.name, Address.email_address])
-        self.assertEquals(q2.all(), [(u'ed', u'ed@wood.com'), (u'ed', u'ed@bettyboop.com'), (u'ed', u'ed@lala.com'), (u'fred', u'fred@fred.com')])
-        
-        q2 = q2.order_by(desc(Address.email_address))[1:3]
-        self.assertEquals(q2.all(), [(u'ed', u'ed@wood.com'), (u'ed', u'ed@lala.com')])
-        
-        q2 = q.join('addresses', aliased=True).filter(User.name.like('%e%')).columns([User.name, Address.email_address])
-        self.assertEquals(q2.all(), [(u'ed', u'ed@wood.com'), (u'ed', u'ed@bettyboop.com'), (u'ed', u'ed@lala.com'), (u'fred', u'fred@fred.com')])
-        
-        q2 = q.columns([func.count(User.name)])
-        assert q2.one() == (4,)
-        
-        sel = users.select(User.id.in_([7, 8])).alias()
-        q2 = q.select_from(sel).columns([User.name])
-        self.assertEquals(q2.all(), [(u'jack',), (u'ed',)])
-
-        u2 = users.alias()
-        q2 = q.select_from(sel).filter(u2.c.id>1).columns([users.c.name, sel.c.name, u2.c.name])
-        self.assertEquals(q2.all(), [(u'jack', u'jack', u'jack'), (u'jack', u'jack', u'ed'), (u'jack', u'jack', u'fred'), (u'jack', u'jack', u'chuck'), (u'ed', u'ed', u'jack'), (u'ed', u'ed', u'ed'), (u'ed', u'ed', u'fred'), (u'ed', u'ed', u'chuck')])
-        
-        q2 = q.select_from(sel).filter(users.c.id>1).columns([users.c.name, sel.c.name, User.name])
-=======
 
         sel = users.select(User.id.in_([7, 8])).alias()
         q = sess.query(User)
@@ -945,7 +914,6 @@
         self.assertEquals(q2.all(), [(u'jack', u'jack', u'jack'), (u'jack', u'jack', u'ed'), (u'jack', u'jack', u'fred'), (u'jack', u'jack', u'chuck'), (u'ed', u'ed', u'jack'), (u'ed', u'ed', u'ed'), (u'ed', u'ed', u'fred'), (u'ed', u'ed', u'chuck')])
         
         q2 = q.select_from(sel).filter(users.c.id>1)._values(users.c.name, sel.c.name, User.name)
->>>>>>> 0b8b0c64
         self.assertEquals(q2.all(), [(u'jack', u'jack', u'jack'), (u'ed', u'ed', u'ed')])
         
     def test_multi_mappers(self):
